/******************************************************************************
 * include/asm-x86/shadow.h
 * 
 * Copyright (c) 2005 Michael A Fetterman
 * Based on an earlier implementation by Ian Pratt et al
 * 
 * This program is free software; you can redistribute it and/or modify
 * it under the terms of the GNU General Public License as published by
 * the Free Software Foundation; either version 2 of the License, or
 * (at your option) any later version.
 * 
 * This program is distributed in the hope that it will be useful,
 * but WITHOUT ANY WARRANTY; without even the implied warranty of
 * MERCHANTABILITY or FITNESS FOR A PARTICULAR PURPOSE.  See the
 * GNU General Public License for more details.
 * 
 * You should have received a copy of the GNU General Public License
 * along with this program; if not, write to the Free Software
 * Foundation, Inc., 59 Temple Place, Suite 330, Boston, MA  02111-1307  USA
 */

#ifndef _XEN_SHADOW_H
#define _XEN_SHADOW_H

#include <xen/config.h>
#include <xen/types.h>
#include <xen/perfc.h>
#include <xen/sched.h>
#include <xen/mm.h>
#include <xen/domain_page.h>
#include <asm/current.h>
#include <asm/flushtlb.h>
#include <asm/processor.h>
#include <asm/vmx.h>
#include <public/dom0_ops.h>
#include <asm/shadow_public.h>
#include <asm/page-guest32.h>
#include <asm/shadow_ops.h>

/* Shadow PT operation mode : shadow-mode variable in arch_domain. */

#define SHM_enable    (1<<0) /* we're in one of the shadow modes */
#define SHM_refcounts (1<<1) /* refcounts based on shadow tables instead of
                                guest tables */
#define SHM_write_all (1<<2) /* allow write access to all guest pt pages,
                                regardless of pte write permissions */
#define SHM_log_dirty (1<<3) /* enable log dirty mode */
#define SHM_translate (1<<4) /* Xen does p2m translation, not guest */
#define SHM_external  (1<<5) /* Xen does not steal address space from the
                                domain for its own booking; requires VT or
                                similar mechanisms */
#define SHM_wr_pt_pte (1<<6) /* guest allowed to set PAGE_RW bit in PTEs which
                                point to page table pages. */

#define shadow_mode_enabled(_d)   ((_d)->arch.shadow_mode)
#define shadow_mode_refcounts(_d) ((_d)->arch.shadow_mode & SHM_refcounts)
#define shadow_mode_write_l1(_d)  (VM_ASSIST(_d, VMASST_TYPE_writable_pagetables))
#define shadow_mode_write_all(_d) ((_d)->arch.shadow_mode & SHM_write_all)
#define shadow_mode_log_dirty(_d) ((_d)->arch.shadow_mode & SHM_log_dirty)
#define shadow_mode_translate(_d) ((_d)->arch.shadow_mode & SHM_translate)
#define shadow_mode_external(_d)  ((_d)->arch.shadow_mode & SHM_external)
#define shadow_mode_wr_pt_pte(_d) ((_d)->arch.shadow_mode & SHM_wr_pt_pte)

#define shadow_linear_pg_table ((l1_pgentry_t *)SH_LINEAR_PT_VIRT_START)
#define __shadow_linear_l2_table ((l2_pgentry_t *)(SH_LINEAR_PT_VIRT_START + \
     (SH_LINEAR_PT_VIRT_START >> (L2_PAGETABLE_SHIFT - L1_PAGETABLE_SHIFT))))
#define shadow_linear_l2_table(_v) ((_v)->arch.shadow_vtable)

// easy access to the hl2 table (for translated but not external modes only)
#define __linear_hl2_table ((l1_pgentry_t *)(LINEAR_PT_VIRT_START + \
     (PERDOMAIN_VIRT_START >> (L2_PAGETABLE_SHIFT - L1_PAGETABLE_SHIFT))))

/*
 * For now we use the per-domain BIGLOCK rather than a shadow-specific lock.
 * We usually have the BIGLOCK already acquired anyway, so this is unlikely
 * to cause much unnecessary extra serialisation. Also it's a recursive
 * lock, and there are some code paths containing nested shadow_lock().
 * The #if0'ed code below is therefore broken until such nesting is removed.
 */
#if 0
#define shadow_lock_init(_d)                    \
    spin_lock_init(&(_d)->arch.shadow_lock)
#define shadow_lock_is_acquired(_d)             \
    spin_is_locked(&(_d)->arch.shadow_lock)
#define shadow_lock(_d)                         \
do {                                            \
    ASSERT(!shadow_lock_is_acquired(_d));       \
    spin_lock(&(_d)->arch.shadow_lock);         \
} while (0)
#define shadow_unlock(_d)                       \
do {                                            \
    ASSERT(!shadow_lock_is_acquired(_d));       \
    spin_unlock(&(_d)->arch.shadow_lock);       \
} while (0)
#else
#define shadow_lock_init(_d)                    \
    ((_d)->arch.shadow_nest = 0)
#define shadow_lock_is_acquired(_d)             \
    (spin_is_locked(&(_d)->big_lock) && ((_d)->arch.shadow_nest != 0))
#define shadow_lock(_d)                         \
do {                                            \
    LOCK_BIGLOCK(_d);                           \
    (_d)->arch.shadow_nest++;                   \
} while (0)
#define shadow_unlock(_d)                       \
do {                                            \
    ASSERT(shadow_lock_is_acquired(_d));        \
    (_d)->arch.shadow_nest--;                   \
    UNLOCK_BIGLOCK(_d);                         \
} while (0)
#endif

#define SHADOW_ENCODE_MIN_MAX(_min, _max) ((((GUEST_L1_PAGETABLE_ENTRIES - 1) - (_max)) << 16) | (_min))
#define SHADOW_MIN(_encoded) ((_encoded) & ((1u<<16) - 1))
#define SHADOW_MAX(_encoded) ((GUEST_L1_PAGETABLE_ENTRIES - 1) - ((_encoded) >> 16))

extern void shadow_mode_init(void);
extern int shadow_mode_control(struct domain *p, dom0_shadow_control_t *sc);
extern int shadow_fault(unsigned long va, struct cpu_user_regs *regs);
extern int shadow_mode_enable(struct domain *p, unsigned int mode);
extern void shadow_invlpg(struct vcpu *, unsigned long);
extern struct out_of_sync_entry *shadow_mark_mfn_out_of_sync(
    struct vcpu *v, unsigned long gpfn, unsigned long mfn);
extern void free_monitor_pagetable(struct vcpu *v);
extern void __shadow_sync_all(struct domain *d);
extern int __shadow_out_of_sync(struct vcpu *v, unsigned long va);
extern int set_p2m_entry(
    struct domain *d, unsigned long pfn, unsigned long mfn,
    struct domain_mmap_cache *l2cache,
    struct domain_mmap_cache *l1cache);
extern void remove_shadow(struct domain *d, unsigned long gpfn, u32 stype);

extern void shadow_l1_normal_pt_update(struct domain *d,
                                       unsigned long pa, l1_pgentry_t l1e,
                                       struct domain_mmap_cache *cache);
extern void shadow_l2_normal_pt_update(struct domain *d,
                                       unsigned long pa, l2_pgentry_t l2e,
                                       struct domain_mmap_cache *cache);
#if CONFIG_PAGING_LEVELS >= 3
#include <asm/page-guest32.h>
/*
 * va_mask cannot be used because it's used by the shadow hash.
 * Use the score area for for now.
 */
#define is_xen_l2_slot(t,s)                                                    \
    ( ((((t) & PGT_score_mask) >> PGT_score_shift) == 3) &&                    \
      ((s) >= (L2_PAGETABLE_FIRST_XEN_SLOT & (L2_PAGETABLE_ENTRIES - 1))) )

extern unsigned long gva_to_gpa(unsigned long gva);
extern void shadow_l3_normal_pt_update(struct domain *d,
                                       unsigned long pa, l3_pgentry_t l3e,
                                       struct domain_mmap_cache *cache);
#endif
#if CONFIG_PAGING_LEVELS >= 4
extern void shadow_l4_normal_pt_update(struct domain *d,
                                       unsigned long pa, l4_pgentry_t l4e,
                                       struct domain_mmap_cache *cache);
#endif
extern int shadow_do_update_va_mapping(unsigned long va,
                                       l1_pgentry_t val,
                                       struct vcpu *v);


static inline unsigned long __shadow_status(
    struct domain *d, unsigned long gpfn, unsigned long stype);

#if CONFIG_PAGING_LEVELS <= 2
static inline void update_hl2e(struct vcpu *v, unsigned long va);
#endif

extern void vmx_shadow_clear_state(struct domain *);

static inline int page_is_page_table(struct pfn_info *page)
{
    struct domain *owner = page_get_owner(page);
    u32 type_info;

    if ( owner && shadow_mode_refcounts(owner) )
        return page->count_info & PGC_page_table;

    type_info = page->u.inuse.type_info & PGT_type_mask;
    return type_info && (type_info <= PGT_l4_page_table);
}

static inline int mfn_is_page_table(unsigned long mfn)
{
    if ( !pfn_valid(mfn) )
        return 0;

    return page_is_page_table(pfn_to_page(mfn));
}

static inline int page_out_of_sync(struct pfn_info *page)
{
    return page->count_info & PGC_out_of_sync;
}

static inline int mfn_out_of_sync(unsigned long mfn)
{
    if ( !pfn_valid(mfn) )
        return 0;

    return page_out_of_sync(pfn_to_page(mfn));
}


/************************************************************************/

static void inline
__shadow_sync_mfn(struct domain *d, unsigned long mfn)
{
    if ( d->arch.out_of_sync )
    {
        // XXX - could be smarter
        //
        __shadow_sync_all(d);
    }
}

static void inline
__shadow_sync_va(struct vcpu *v, unsigned long va)
{
    struct domain *d = v->domain;

    if ( d->arch.out_of_sync && __shadow_out_of_sync(v, va) )
    {
        perfc_incrc(shadow_sync_va);

        // XXX - could be smarter
        //
        __shadow_sync_all(v->domain);
    }
#if CONFIG_PAGING_LEVELS <= 2
    // Also make sure the HL2 is up-to-date for this address.
    //
    if ( unlikely(shadow_mode_translate(v->domain)) )
        update_hl2e(v, va);
#endif
}

static void inline
shadow_sync_all(struct domain *d)
{
    if ( unlikely(shadow_mode_enabled(d)) )
    {
        shadow_lock(d);

        if ( d->arch.out_of_sync )
            __shadow_sync_all(d);

        ASSERT(d->arch.out_of_sync == NULL);

        shadow_unlock(d);
    }
}

// SMP BUG: This routine can't ever be used properly in an SMP context.
//          It should be something like get_shadow_and_sync_va().
//          This probably shouldn't exist.
//
static void inline
shadow_sync_va(struct vcpu *v, unsigned long gva)
{
    struct domain *d = v->domain;
    if ( unlikely(shadow_mode_enabled(d)) )
    {
        shadow_lock(d);
        __shadow_sync_va(v, gva);
        shadow_unlock(d);
    }
}

extern void __shadow_mode_disable(struct domain *d);
static inline void shadow_mode_disable(struct domain *d)
{
    if ( unlikely(shadow_mode_enabled(d)) )
    {
        shadow_lock(d);
        __shadow_mode_disable(d);
        shadow_unlock(d);
    }
}

/************************************************************************/

<<<<<<< HEAD
#define __mfn_to_gpfn(_d, mfn)                  \
    ( (shadow_mode_translate(_d))               \
      ? get_pfn_from_mfn(mfn)                   \
      : (mfn) )

#define __gpfn_to_mfn(_d, gpfn)                 \
    ({                                          \
        (shadow_mode_translate(_d))             \
        ? (((_d) == current->domain) ?          \
           get_mfn_from_pfn(gpfn) :             \
           gpfn_to_mfn_foreign((_d), (gpfn)))   \
        : (gpfn);                               \
    })

#define __gpfn_to_mfn_foreign(_d, gpfn)         \
    ( (shadow_mode_translate(_d))               \
      ? gpfn_to_mfn_foreign(_d, gpfn)           \
      : (gpfn) )

extern unsigned long gpfn_to_mfn_foreign(
=======
#define __mfn_to_gpfn(_d, mfn)                         \
    ( (shadow_mode_translate(_d))                      \
      ? get_pfn_from_mfn(mfn)                          \
      : (mfn) )

#define __gpfn_to_mfn(_d, gpfn)                        \
    ({                                                 \
        unlikely(shadow_mode_translate(_d))            \
        ? (likely(current->domain == (_d))             \
           ? get_mfn_from_pfn(gpfn)                    \
           : get_mfn_from_pfn_foreign(_d, gpfn))       \
        : (gpfn);                                      \
    })

extern unsigned long get_mfn_from_pfn_foreign(
>>>>>>> 7cf0a529
    struct domain *d, unsigned long gpfn);

/************************************************************************/

struct shadow_status {
    struct shadow_status *next;   /* Pull-to-front list per hash bucket. */
    unsigned long gpfn_and_flags; /* Guest pfn plus flags. */
    unsigned long smfn;           /* Shadow mfn.           */
};

#define shadow_ht_extra_size 128
#define shadow_ht_buckets    256

struct out_of_sync_entry {
    struct out_of_sync_entry *next;
    struct vcpu   *v;
    unsigned long gpfn;    /* why is this here? */
    unsigned long gmfn;
    unsigned long snapshot_mfn;
    unsigned long writable_pl1e; /* NB: this is a machine address */
    unsigned long va;
};

#define out_of_sync_extra_size 127

#define SHADOW_SNAPSHOT_ELSEWHERE (-1L)

/************************************************************************/
#define SHADOW_DEBUG 0
#define SHADOW_VERBOSE_DEBUG 0
#define SHADOW_VVERBOSE_DEBUG 0
#define SHADOW_VVVERBOSE_DEBUG 0
#define SHADOW_HASH_DEBUG 0
#define FULLSHADOW_DEBUG 0

#if SHADOW_DEBUG
extern int shadow_status_noswap;
#define SHADOW_REFLECTS_SNAPSHOT _PAGE_AVAIL0
#endif

#ifdef VERBOSE
#define SH_LOG(_f, _a...)                                               \
    printk("DOM%uP%u: SH_LOG(%d): " _f "\n",                            \
       current->domain->domain_id , current->processor, __LINE__ , ## _a )
#else
#define SH_LOG(_f, _a...) ((void)0)
#endif

#if SHADOW_VERBOSE_DEBUG
#define SH_VLOG(_f, _a...)                                              \
    printk("DOM%uP%u: SH_VLOG(%d): " _f "\n",                           \
           current->domain->domain_id, current->processor, __LINE__ , ## _a )
#else
#define SH_VLOG(_f, _a...) ((void)0)
#endif

#if SHADOW_VVERBOSE_DEBUG
#define SH_VVLOG(_f, _a...)                                             \
    printk("DOM%uP%u: SH_VVLOG(%d): " _f "\n",                          \
           current->domain->domain_id, current->processor, __LINE__ , ## _a )
#else
#define SH_VVLOG(_f, _a...) ((void)0)
#endif

#if SHADOW_VVVERBOSE_DEBUG
#define SH_VVVLOG(_f, _a...)                                            \
    printk("DOM%uP%u: SH_VVVLOG(%d): " _f "\n",                         \
           current->domain->domain_id, current->processor, __LINE__ , ## _a )
#else
#define SH_VVVLOG(_f, _a...) ((void)0)
#endif

#if FULLSHADOW_DEBUG
#define FSH_LOG(_f, _a...)                                              \
    printk("DOM%uP%u: FSH_LOG(%d): " _f "\n",                           \
           current->domain->domain_id, current->processor, __LINE__ , ## _a )
#else
#define FSH_LOG(_f, _a...) ((void)0)
#endif


/************************************************************************/

static inline int
shadow_get_page_from_l1e(l1_pgentry_t l1e, struct domain *d)
{
    l1_pgentry_t nl1e;
    int res;
    unsigned long mfn;
    struct domain *owner;

    ASSERT(l1e_get_flags(l1e) & _PAGE_PRESENT);

    if ( !shadow_mode_refcounts(d) )
        return 1;

    nl1e = l1e;
    l1e_remove_flags(nl1e, _PAGE_GLOBAL);

    if ( unlikely(l1e_get_flags(nl1e) & L1_DISALLOW_MASK) )
        return 0;

    res = get_page_from_l1e(nl1e, d);

    if ( unlikely(!res) && IS_PRIV(d) && !shadow_mode_translate(d) &&
         !(l1e_get_flags(nl1e) & L1_DISALLOW_MASK) &&
         (mfn = l1e_get_pfn(nl1e)) &&
         pfn_valid(mfn) &&
         (owner = page_get_owner(pfn_to_page(mfn))) &&
         (d != owner) )
    {
        res = get_page_from_l1e(nl1e, owner);
        printk("tried to map mfn %lx from domain %d into shadow page tables "
               "of domain %d; %s\n",
               mfn, owner->domain_id, d->domain_id,
               res ? "success" : "failed");
    }

    if ( unlikely(!res) )
    {
        perfc_incrc(shadow_get_page_fail);
        FSH_LOG("%s failed to get ref l1e=%" PRIpte "\n",
                __func__, l1e_get_intpte(l1e));
    }

    return res;
}

static inline void
shadow_put_page_from_l1e(l1_pgentry_t l1e, struct domain *d)
{
    if ( !shadow_mode_refcounts(d) )
        return;

    put_page_from_l1e(l1e, d);
}

static inline void
shadow_put_page_type(struct domain *d, struct pfn_info *page)
{
    if ( !shadow_mode_refcounts(d) )
        return;

    put_page_type(page);
}

static inline int shadow_get_page(struct domain *d,
                                  struct pfn_info *page,
                                  struct domain *owner)
{
    if ( !shadow_mode_refcounts(d) )
        return 1;
    return get_page(page, owner);
}

static inline void shadow_put_page(struct domain *d,
                                   struct pfn_info *page)
{
    if ( !shadow_mode_refcounts(d) )
        return;
    put_page(page);
}

/************************************************************************/

static inline int __mark_dirty(struct domain *d, unsigned long mfn)
{
    unsigned long pfn;
    int           rc = 0;

    ASSERT(shadow_lock_is_acquired(d));
    ASSERT(d->arch.shadow_dirty_bitmap != NULL);

    if ( !VALID_MFN(mfn) )
        return rc;

    // N.B. This doesn't use __mfn_to_gpfn().
    // This wants the nice compact set of PFNs from 0..domain's max,
    // which __mfn_to_gpfn() only returns for translated domains.
    //
    pfn = get_pfn_from_mfn(mfn);

    /*
     * Values with the MSB set denote MFNs that aren't really part of the 
     * domain's pseudo-physical memory map (e.g., the shared info frame).
     * Nothing to do here...
     */
    if ( unlikely(IS_INVALID_M2P_ENTRY(pfn)) )
        return rc;

    if ( likely(pfn < d->arch.shadow_dirty_bitmap_size) )
    {
        /* N.B. Can use non-atomic TAS because protected by shadow_lock. */
        if ( !__test_and_set_bit(pfn, d->arch.shadow_dirty_bitmap) )
        {
            d->arch.shadow_dirty_count++;
            rc = 1;
        }
    }
#ifndef NDEBUG
    else if ( mfn < max_page )
    {
        SH_VLOG("mark_dirty OOR! mfn=%x pfn=%lx max=%x (dom %p)",
               mfn, pfn, d->arch.shadow_dirty_bitmap_size, d);
        SH_VLOG("dom=%p caf=%08x taf=%" PRtype_info, 
               page_get_owner(&frame_table[mfn]),
               frame_table[mfn].count_info, 
               frame_table[mfn].u.inuse.type_info );
    }
#endif

    return rc;
}


static inline int mark_dirty(struct domain *d, unsigned int mfn)
{
    int rc;
    shadow_lock(d);
    rc = __mark_dirty(d, mfn);
    shadow_unlock(d);
    return rc;
}


/************************************************************************/
#if CONFIG_PAGING_LEVELS <= 2
static inline void
__shadow_get_l2e(
    struct vcpu *v, unsigned long va, l2_pgentry_t *psl2e)
{
    ASSERT(shadow_mode_enabled(v->domain));

    *psl2e = v->arch.shadow_vtable[l2_table_offset(va)];
}

static inline void
__shadow_set_l2e(
    struct vcpu *v, unsigned long va, l2_pgentry_t value)
{
    ASSERT(shadow_mode_enabled(v->domain));

    v->arch.shadow_vtable[l2_table_offset(va)] = value;
}

static inline void
__guest_get_l2e(
    struct vcpu *v, unsigned long va, l2_pgentry_t *pl2e)
{
    *pl2e = v->arch.guest_vtable[l2_table_offset(va)];
}

static inline void
__guest_set_l2e(
    struct vcpu *v, unsigned long va, l2_pgentry_t value)
{
    struct domain *d = v->domain;

    v->arch.guest_vtable[l2_table_offset(va)] = value;

    if ( unlikely(shadow_mode_translate(d)) )
        update_hl2e(v, va);

    if ( unlikely(shadow_mode_log_dirty(d)) )
        __mark_dirty(d, pagetable_get_pfn(v->arch.guest_table));
}

static inline void
update_hl2e(struct vcpu *v, unsigned long va)
{
    int index = l2_table_offset(va);
    unsigned long mfn;
    l2_pgentry_t gl2e = v->arch.guest_vtable[index];
    l1_pgentry_t old_hl2e, new_hl2e;
    int need_flush = 0;

    ASSERT(shadow_mode_translate(v->domain));

    old_hl2e = v->arch.hl2_vtable[index];

    if ( (l2e_get_flags(gl2e) & _PAGE_PRESENT) &&
         VALID_MFN(mfn = get_mfn_from_pfn(l2e_get_pfn(gl2e))) )
        new_hl2e = l1e_from_pfn(mfn, __PAGE_HYPERVISOR);
    else
        new_hl2e = l1e_empty();

    // only do the ref counting if something has changed.
    //
    if ( (l1e_has_changed(old_hl2e, new_hl2e, PAGE_FLAG_MASK)) )
    {
        if ( (l1e_get_flags(new_hl2e) & _PAGE_PRESENT) &&
             !shadow_get_page(v->domain, pfn_to_page(l1e_get_pfn(new_hl2e)),
                              v->domain) )
            new_hl2e = l1e_empty();
        if ( l1e_get_flags(old_hl2e) & _PAGE_PRESENT )
        {
            shadow_put_page(v->domain, pfn_to_page(l1e_get_pfn(old_hl2e)));
            need_flush = 1;
        }

        v->arch.hl2_vtable[l2_table_offset(va)] = new_hl2e;

        if ( need_flush )
        {
            perfc_incrc(update_hl2e_invlpg);
            // SMP BUG???
            local_flush_tlb_one(&linear_pg_table[l1_linear_offset(va)]);
        }
    }
}

static inline void shadow_drop_references(
    struct domain *d, struct pfn_info *page)
{
    if ( likely(!shadow_mode_refcounts(d)) ||
         ((page->u.inuse.type_info & PGT_count_mask) == 0) )
        return;

    /* XXX This needs more thought... */
    printk("%s: needing to call shadow_remove_all_access for mfn=%lx\n",
           __func__, page_to_pfn(page));
    printk("Before: mfn=%lx c=%08x t=%" PRtype_info "\n", page_to_pfn(page),
           page->count_info, page->u.inuse.type_info);

    shadow_lock(d);
    shadow_remove_all_access(d, page_to_pfn(page));
    shadow_unlock(d);

    printk("After:  mfn=%lx c=%08x t=%" PRtype_info "\n", page_to_pfn(page),
           page->count_info, page->u.inuse.type_info);
}

/* XXX Needs more thought. Neither pretty nor fast: a place holder. */
static inline void shadow_sync_and_drop_references(
    struct domain *d, struct pfn_info *page)
{
    if ( likely(!shadow_mode_refcounts(d)) )
        return;

    shadow_lock(d);

    if ( page_out_of_sync(page) )
        __shadow_sync_mfn(d, page_to_pfn(page));

    shadow_remove_all_access(d, page_to_pfn(page));

    shadow_unlock(d);
}
#endif

/************************************************************************/

/*
 * Add another shadow reference to smfn.
 */
static inline int
get_shadow_ref(unsigned long smfn)
{
    u32 x, nx;

    ASSERT(pfn_valid(smfn));

    x = frame_table[smfn].count_info;
    nx = x + 1;

    if ( unlikely(nx == 0) )
    {
        printk("get_shadow_ref overflow, gmfn=%" PRtype_info  " smfn=%lx\n",
               frame_table[smfn].u.inuse.type_info & PGT_mfn_mask,
               smfn);
        BUG();
    }
    
    // Guarded by the shadow lock...
    //
    frame_table[smfn].count_info = nx;

    return 1;
}

extern void free_shadow_page(unsigned long smfn);

/*
 * Drop a shadow reference to smfn.
 */
static inline void
put_shadow_ref(unsigned long smfn)
{
    u32 x, nx;

    ASSERT(pfn_valid(smfn));

    x = frame_table[smfn].count_info;
    nx = x - 1;

    if ( unlikely(x == 0) )
    {
        printk("put_shadow_ref underflow, smfn=%lx oc=%08x t=%" 
               PRtype_info "\n",
               smfn,
               frame_table[smfn].count_info,
               frame_table[smfn].u.inuse.type_info);
        BUG();
    }

    // Guarded by the shadow lock...
    //
    frame_table[smfn].count_info = nx;

    if ( unlikely(nx == 0) )
    {
        free_shadow_page(smfn);
    }
}

static inline void
shadow_pin(unsigned long smfn)
{
    ASSERT( !(frame_table[smfn].u.inuse.type_info & PGT_pinned) );

    frame_table[smfn].u.inuse.type_info |= PGT_pinned;
    if ( unlikely(!get_shadow_ref(smfn)) )
        BUG();
}

static inline void
shadow_unpin(unsigned long smfn)
{
    ASSERT( (frame_table[smfn].u.inuse.type_info & PGT_pinned) );

    frame_table[smfn].u.inuse.type_info &= ~PGT_pinned;
    put_shadow_ref(smfn);
}

/*
 * SMP issue. The following code assumes the shadow lock is held. Re-visit
 * when working on finer-gained locks for shadow.
 */
static inline void set_guest_back_ptr(
    struct domain *d, l1_pgentry_t spte, unsigned long smfn, unsigned int index)
{
    if ( shadow_mode_external(d) ) {
        unsigned long gmfn;

        ASSERT(shadow_lock_is_acquired(d));
        gmfn = l1e_get_pfn(spte);
        frame_table[gmfn].tlbflush_timestamp = smfn;
        frame_table[gmfn].u.inuse.type_info &= ~PGT_va_mask;
        frame_table[gmfn].u.inuse.type_info |= (unsigned long) index << PGT_va_shift;
    }
}

/************************************************************************/
#if CONFIG_PAGING_LEVELS <= 2
extern void shadow_mark_va_out_of_sync(
    struct vcpu *v, unsigned long gpfn, unsigned long mfn,
    unsigned long va);

static inline int l1pte_write_fault(
    struct vcpu *v, l1_pgentry_t *gpte_p, l1_pgentry_t *spte_p,
    unsigned long va)
{
    struct domain *d = v->domain;
    l1_pgentry_t gpte = *gpte_p;
    l1_pgentry_t spte;
    unsigned long gpfn = l1e_get_pfn(gpte);
    unsigned long gmfn = __gpfn_to_mfn(d, gpfn);

    //printk("l1pte_write_fault gmfn=%lx\n", gmfn);

    if ( unlikely(!VALID_MFN(gmfn)) )
    {
        SH_VLOG("l1pte_write_fault: invalid gpfn=%lx", gpfn);
        *spte_p = l1e_empty();
        return 0;
    }

    ASSERT(l1e_get_flags(gpte) & _PAGE_RW);
    l1e_add_flags(gpte, _PAGE_DIRTY | _PAGE_ACCESSED);
    spte = l1e_from_pfn(gmfn, l1e_get_flags(gpte) & ~_PAGE_GLOBAL);

    SH_VVLOG("l1pte_write_fault: updating spte=0x%" PRIpte " gpte=0x%" PRIpte,
             l1e_get_intpte(spte), l1e_get_intpte(gpte));

    if ( shadow_mode_log_dirty(d) )
        __mark_dirty(d, gmfn);

    if ( mfn_is_page_table(gmfn) )
        shadow_mark_va_out_of_sync(v, gpfn, gmfn, va);

    *gpte_p = gpte;
    *spte_p = spte;

    return 1;
}

static inline int l1pte_read_fault(
    struct domain *d, l1_pgentry_t *gpte_p, l1_pgentry_t *spte_p)
{ 
    l1_pgentry_t gpte = *gpte_p;
    l1_pgentry_t spte = *spte_p;
    unsigned long pfn = l1e_get_pfn(gpte);
    unsigned long mfn = __gpfn_to_mfn(d, pfn);

    if ( unlikely(!VALID_MFN(mfn)) )
    {
        SH_VLOG("l1pte_read_fault: invalid gpfn=%lx", pfn);
        *spte_p = l1e_empty();
        return 0;
    }

    l1e_add_flags(gpte, _PAGE_ACCESSED);
    spte = l1e_from_pfn(mfn, l1e_get_flags(gpte) & ~_PAGE_GLOBAL);

    if ( shadow_mode_log_dirty(d) || !(l1e_get_flags(gpte) & _PAGE_DIRTY) ||
         mfn_is_page_table(mfn) )
    {
        l1e_remove_flags(spte, _PAGE_RW);
    }

    SH_VVLOG("l1pte_read_fault: updating spte=0x%" PRIpte " gpte=0x%" PRIpte,
             l1e_get_intpte(spte), l1e_get_intpte(gpte));
    *gpte_p = gpte;
    *spte_p = spte;

    return 1;
}
#endif

static inline void l1pte_propagate_from_guest(
    struct domain *d, guest_l1_pgentry_t gpte, l1_pgentry_t *spte_p)
{ 
    unsigned long mfn;
    l1_pgentry_t spte;

    spte = l1e_empty();

    if ( ((guest_l1e_get_flags(gpte) & (_PAGE_PRESENT|_PAGE_ACCESSED) ) ==
          (_PAGE_PRESENT|_PAGE_ACCESSED)) &&
         VALID_MFN(mfn = __gpfn_to_mfn(d, l1e_get_pfn(gpte))) )
    {
        spte = l1e_from_pfn(
            mfn, guest_l1e_get_flags(gpte) & ~(_PAGE_GLOBAL | _PAGE_AVAIL));

        if ( shadow_mode_log_dirty(d) ||
             !(guest_l1e_get_flags(gpte) & _PAGE_DIRTY) ||
             mfn_is_page_table(mfn) )
        {
            l1e_remove_flags(spte, _PAGE_RW);
        }
    }

    if ( l1e_get_intpte(spte) || l1e_get_intpte(gpte) )
        SH_VVVLOG("%s: gpte=%" PRIpte ", new spte=%" PRIpte,
                  __func__, l1e_get_intpte(gpte), l1e_get_intpte(spte));

    *spte_p = spte;
}

static inline void hl2e_propagate_from_guest(
    struct domain *d, l2_pgentry_t gpde, l1_pgentry_t *hl2e_p)
{
    unsigned long pfn = l2e_get_pfn(gpde);
    unsigned long mfn;
    l1_pgentry_t hl2e;
    
    hl2e = l1e_empty();

    if ( l2e_get_flags(gpde) & _PAGE_PRESENT )
    {
        mfn = __gpfn_to_mfn(d, pfn);
        if ( VALID_MFN(mfn) && (mfn < max_page) )
            hl2e = l1e_from_pfn(mfn, __PAGE_HYPERVISOR);
    }

    if ( l1e_get_intpte(hl2e) || l2e_get_intpte(gpde) )
        SH_VVLOG("%s: gpde=%" PRIpte " hl2e=%" PRIpte, __func__,
                 l2e_get_intpte(gpde), l1e_get_intpte(hl2e));

    *hl2e_p = hl2e;
}

static inline void l2pde_general(
    struct domain *d,
    guest_l2_pgentry_t *gpde_p,
    l2_pgentry_t *spde_p,
    unsigned long sl1mfn)
{
    guest_l2_pgentry_t gpde = *gpde_p;
    l2_pgentry_t spde;

    spde = l2e_empty();
    if ( (guest_l2e_get_flags(gpde) & _PAGE_PRESENT) && (sl1mfn != 0) )
    {
        spde = l2e_from_pfn(
            sl1mfn,
            (guest_l2e_get_flags(gpde) | _PAGE_RW | _PAGE_ACCESSED) & ~_PAGE_AVAIL);

        /* N.B. PDEs do not have a dirty bit. */
        guest_l2e_add_flags(gpde, _PAGE_ACCESSED);

        *gpde_p = gpde;
    } 

    if ( l2e_get_intpte(spde) || l2e_get_intpte(gpde) )
        SH_VVLOG("%s: gpde=%" PRIpte ", new spde=%" PRIpte, __func__,
                 l2e_get_intpte(gpde), l2e_get_intpte(spde));

    *spde_p = spde;
}

static inline void l2pde_propagate_from_guest(
    struct domain *d, guest_l2_pgentry_t *gpde_p, l2_pgentry_t *spde_p)
{
    guest_l2_pgentry_t gpde = *gpde_p;
    unsigned long sl1mfn = 0;

    if ( guest_l2e_get_flags(gpde) & _PAGE_PRESENT )
        sl1mfn =  __shadow_status(d, l2e_get_pfn(gpde), PGT_l1_shadow);
    l2pde_general(d, gpde_p, spde_p, sl1mfn);
}
    
/************************************************************************/

// returns true if a tlb flush is needed
//
static int inline
validate_pte_change(
    struct domain *d,
    guest_l1_pgentry_t new_pte,
    l1_pgentry_t *shadow_pte_p)
{
    l1_pgentry_t old_spte, new_spte;
    int need_flush = 0;

    perfc_incrc(validate_pte_calls);

    l1pte_propagate_from_guest(d, new_pte, &new_spte);

    if ( shadow_mode_refcounts(d) )
    {
        old_spte = *shadow_pte_p;

        if ( l1e_get_intpte(old_spte) == l1e_get_intpte(new_spte) )
        {
            // No accounting required...
            //
            perfc_incrc(validate_pte_changes1);
        }
        else if ( l1e_get_intpte(old_spte) == (l1e_get_intpte(new_spte)|_PAGE_RW) )
        {
            // Fast path for PTEs that have merely been write-protected
            // (e.g., during a Unix fork()). A strict reduction in privilege.
            //
            perfc_incrc(validate_pte_changes2);
            if ( likely(l1e_get_flags(new_spte) & _PAGE_PRESENT) )
                shadow_put_page_type(d, &frame_table[l1e_get_pfn(new_spte)]);
        }
        else if ( ((l1e_get_flags(old_spte) | l1e_get_flags(new_spte)) &
                   _PAGE_PRESENT ) &&
                  l1e_has_changed(old_spte, new_spte, _PAGE_RW | _PAGE_PRESENT) )
        {
            // only do the ref counting if something important changed.
            //
            perfc_incrc(validate_pte_changes3);

            if ( l1e_get_flags(old_spte) & _PAGE_PRESENT )
            {
                shadow_put_page_from_l1e(old_spte, d);
                need_flush = 1;
            }
            if ( (l1e_get_flags(new_spte) & _PAGE_PRESENT) &&
                 !shadow_get_page_from_l1e(new_spte, d) ) {
                new_spte = l1e_empty();
                need_flush = -1; /* need to unshadow the page */
            }
        }
        else
        {
            perfc_incrc(validate_pte_changes4);
        }
    }

    *shadow_pte_p = new_spte;

    return need_flush;
}

// returns true if a tlb flush is needed
//
static int inline
validate_hl2e_change(
    struct domain *d,
    l2_pgentry_t new_gpde,
    l1_pgentry_t *shadow_hl2e_p)
{
    l1_pgentry_t old_hl2e, new_hl2e;
    int need_flush = 0;

    perfc_incrc(validate_hl2e_calls);

    old_hl2e = *shadow_hl2e_p;
    hl2e_propagate_from_guest(d, new_gpde, &new_hl2e);

    // Only do the ref counting if something important changed.
    //
    if ( ((l1e_get_flags(old_hl2e) | l1e_get_flags(new_hl2e)) & _PAGE_PRESENT) &&
         l1e_has_changed(old_hl2e, new_hl2e, _PAGE_PRESENT) )
    {
        perfc_incrc(validate_hl2e_changes);

        if ( (l1e_get_flags(new_hl2e) & _PAGE_PRESENT) &&
             !get_page(pfn_to_page(l1e_get_pfn(new_hl2e)), d) )
            new_hl2e = l1e_empty();
        if ( l1e_get_flags(old_hl2e) & _PAGE_PRESENT )
        {
            put_page(pfn_to_page(l1e_get_pfn(old_hl2e)));
            need_flush = 1;
        }
    }

    *shadow_hl2e_p = new_hl2e;

    return need_flush;
}

// returns true if a tlb flush is needed
//
static int inline
validate_pde_change(
    struct domain *d,
    guest_l2_pgentry_t new_gpde,
    l2_pgentry_t *shadow_pde_p)
{
    l2_pgentry_t old_spde, new_spde;
    int need_flush = 0;

    perfc_incrc(validate_pde_calls);

    old_spde = *shadow_pde_p;
    l2pde_propagate_from_guest(d, &new_gpde, &new_spde);

    // Only do the ref counting if something important changed.
    //
    if ( ((l2e_get_intpte(old_spde) | l2e_get_intpte(new_spde)) & _PAGE_PRESENT) &&
         l2e_has_changed(old_spde, new_spde, _PAGE_PRESENT) )
    {
        perfc_incrc(validate_pde_changes);

        if ( (l2e_get_flags(new_spde) & _PAGE_PRESENT) &&
             !get_shadow_ref(l2e_get_pfn(new_spde)) )
            BUG();
        if ( l2e_get_flags(old_spde) & _PAGE_PRESENT )
        {
            put_shadow_ref(l2e_get_pfn(old_spde));
            need_flush = 1;
        }
    }

    *shadow_pde_p = new_spde;

    return need_flush;
}

/*********************************************************************/

#if SHADOW_HASH_DEBUG

static void shadow_audit(struct domain *d, int print)
{
    int live = 0, free = 0, j = 0, abs;
    struct shadow_status *a;

    for ( j = 0; j < shadow_ht_buckets; j++ )
    {
        a = &d->arch.shadow_ht[j];        
        if ( a->gpfn_and_flags )
        {
            live++;
            ASSERT(a->smfn);
        }
        else
            ASSERT(!a->next);

        a = a->next;
        while ( a && (live < 9999) )
        { 
            live++; 
            if ( (a->gpfn_and_flags == 0) || (a->smfn == 0) )
            {
                printk("XXX live=%d gpfn+flags=%lx sp=%lx next=%p\n",
                       live, a->gpfn_and_flags, a->smfn, a->next);
                BUG();
            }
            ASSERT(a->smfn);
            a = a->next; 
        }
        ASSERT(live < 9999);
    }

    for ( a = d->arch.shadow_ht_free; a != NULL; a = a->next )
        free++; 

    if ( print )
        printk("Xlive=%d free=%d\n", live, free);

    // BUG: this only works if there's only a single domain which is
    //      using shadow tables.
    //
    abs = (
        perfc_value(shadow_l1_pages) +
        perfc_value(shadow_l2_pages) +
        perfc_value(hl2_table_pages) +
        perfc_value(snapshot_pages) +
        perfc_value(writable_pte_predictions)
        ) - live;
#ifdef PERF_COUNTERS
    if ( (abs < -1) || (abs > 1) )
    {
        printk("live=%d free=%d l1=%d l2=%d hl2=%d snapshot=%d writable_ptes=%d\n",
               live, free,
               perfc_value(shadow_l1_pages),
               perfc_value(shadow_l2_pages),
               perfc_value(hl2_table_pages),
               perfc_value(snapshot_pages),
               perfc_value(writable_pte_predictions));
        BUG();
    }
#endif

    // XXX ought to add some code to audit the out-of-sync entries, too.
    //
}
#else
#define shadow_audit(p, print) ((void)0)
#endif


static inline struct shadow_status *hash_bucket(
    struct domain *d, unsigned int gpfn)
{
    return &d->arch.shadow_ht[gpfn % shadow_ht_buckets];
}


/*
 * N.B. This takes a guest pfn (i.e. a pfn in the guest's namespace,
 *      which, depending on full shadow mode, may or may not equal
 *      its mfn).
 *      It returns the shadow's mfn, or zero if it doesn't exist.
 */

static inline unsigned long ___shadow_status(
    struct domain *d, unsigned long gpfn, unsigned long stype)
{
    struct shadow_status *p, *x, *head;
    unsigned long key = gpfn | stype;

    perfc_incrc(shadow_status_calls);

    x = head = hash_bucket(d, gpfn);
    p = NULL;

    //SH_VVLOG("lookup gpfn=%08x type=%08x bucket=%p", gpfn, stype, x);
    shadow_audit(d, 0);

    do
    {
        ASSERT(x->gpfn_and_flags || ((x == head) && (x->next == NULL)));

        if ( x->gpfn_and_flags == key )
        {
#if SHADOW_DEBUG
            if ( unlikely(shadow_status_noswap) )
                return x->smfn;
#endif
            /* Pull-to-front if 'x' isn't already the head item. */
            if ( unlikely(x != head) )
            {
                /* Delete 'x' from list and reinsert immediately after head. */
                p->next = x->next;
                x->next = head->next;
                head->next = x;

                /* Swap 'x' contents with head contents. */
                SWAP(head->gpfn_and_flags, x->gpfn_and_flags);
                SWAP(head->smfn, x->smfn);
            }
            else
            {
                perfc_incrc(shadow_status_hit_head);
            }

            //SH_VVLOG("lookup gpfn=%p => status=%p", key, head->smfn);
            return head->smfn;
        }

        p = x;
        x = x->next;
    }
    while ( x != NULL );

    //SH_VVLOG("lookup gpfn=%p => status=0", key);
    perfc_incrc(shadow_status_miss);
    return 0;
}

static inline unsigned long __shadow_status(
    struct domain *d, unsigned long gpfn, unsigned long stype)
{
    unsigned long gmfn = ((current->domain == d)
                          ? __gpfn_to_mfn(d, gpfn)
                          : INVALID_MFN);

    ASSERT(shadow_lock_is_acquired(d));
    ASSERT(gpfn == (gpfn & PGT_mfn_mask));
    ASSERT(stype && !(stype & ~PGT_type_mask));

    if ( VALID_MFN(gmfn) && (gmfn < max_page) &&
         (stype != PGT_writable_pred) &&
         ((stype == PGT_snapshot)
          ? !mfn_out_of_sync(gmfn)
          : !mfn_is_page_table(gmfn)) )
    {
        perfc_incrc(shadow_status_shortcut);
#ifndef NDEBUG
        if ( ___shadow_status(d, gpfn, stype) != 0 )
        {
            printk("d->id=%d gpfn=%lx gmfn=%lx stype=%lx c=%x t=%" PRtype_info " "
                   "mfn_out_of_sync(gmfn)=%d mfn_is_page_table(gmfn)=%d\n",
                   d->domain_id, gpfn, gmfn, stype,
                   frame_table[gmfn].count_info,
                   frame_table[gmfn].u.inuse.type_info,
                   mfn_out_of_sync(gmfn), mfn_is_page_table(gmfn));
            BUG();
        }

        // Undo the affects of the above call to ___shadow_status()'s perf
        // counters, since that call is really just part of an assertion.
        //
        perfc_decrc(shadow_status_calls);
        perfc_decrc(shadow_status_miss);
#endif
        return 0;
    }

    return ___shadow_status(d, gpfn, stype);
}

/*
 * Not clear if pull-to-front is worth while for this or not,
 * as it generally needs to scan the entire bucket anyway.
 * Much simpler without.
 *
 * Either returns PGT_none, or PGT_l{1,2,3,4}_page_table.
 */
static inline u32
shadow_max_pgtable_type(struct domain *d, unsigned long gpfn,
                        unsigned long *smfn)
{
    struct shadow_status *x;
    u32 pttype = PGT_none, type;

    ASSERT(shadow_lock_is_acquired(d));
    ASSERT(gpfn == (gpfn & PGT_mfn_mask));

    perfc_incrc(shadow_max_type);

    x = hash_bucket(d, gpfn);

    while ( x && x->gpfn_and_flags )
    {
        if ( (x->gpfn_and_flags & PGT_mfn_mask) == gpfn )
        {
            type = x->gpfn_and_flags & PGT_type_mask;

            switch ( type )
            {
            case PGT_hl2_shadow:
                // Treat an HL2 as if it's an L1
                //
                type = PGT_l1_shadow;
                break;
            case PGT_snapshot:
            case PGT_writable_pred:
                // Ignore snapshots -- they don't in and of themselves constitute
                // treating a page as a page table
                //
                goto next;
            case PGT_base_page_table:
                // Early exit if we found the max possible value
                //
                return type;
            default:
                break;
            }

            if ( type > pttype )
            {
                pttype = type;
                if ( smfn )
                    *smfn = x->smfn;
            }
        }
    next:
        x = x->next;
    }

    return pttype;
}

/*
 * N.B. We can make this locking more fine grained (e.g., per shadow page) if
 * it ever becomes a problem, but since we need a spin lock on the hash table 
 * anyway it's probably not worth being too clever.
 */
static inline unsigned long get_shadow_status(
    struct domain *d, unsigned long gpfn, unsigned long stype)
{
    unsigned long res;

    ASSERT(shadow_mode_enabled(d));

    /*
     * If we get here we know that some sort of update has happened to the
     * underlying page table page: either a PTE has been updated, or the page
     * has changed type. If we're in log dirty mode, we should set the
     * appropriate bit in the dirty bitmap.
     * N.B. The VA update path doesn't use this and is handled independently. 
     *
     * XXX need to think this through for vmx guests, but probably OK
     */

    shadow_lock(d);

    if ( shadow_mode_log_dirty(d) )
        __mark_dirty(d, __gpfn_to_mfn(d, gpfn));

    if ( !(res = __shadow_status(d, gpfn, stype)) )
        shadow_unlock(d);

    return res;
}


static inline void put_shadow_status(struct domain *d)
{
    shadow_unlock(d);
}


static inline void delete_shadow_status(
    struct domain *d, unsigned long gpfn, unsigned long gmfn, unsigned int stype)
{
    struct shadow_status *p, *x, *n, *head;
    unsigned long key = gpfn | stype;

    ASSERT(shadow_lock_is_acquired(d));
    ASSERT(!(gpfn & ~PGT_mfn_mask));
    ASSERT(stype && !(stype & ~PGT_type_mask));

    head = hash_bucket(d, gpfn);

    SH_VLOG("delete gpfn=%lx t=%08x bucket=%p", gpfn, stype, head);
    shadow_audit(d, 0);

    /* Match on head item? */
    if ( head->gpfn_and_flags == key )
    {
        if ( (n = head->next) != NULL )
        {
            /* Overwrite head with contents of following node. */
            head->gpfn_and_flags = n->gpfn_and_flags;
            head->smfn           = n->smfn;

            /* Delete following node. */
            head->next           = n->next;

            /* Add deleted node to the free list. */
            n->gpfn_and_flags = 0;
            n->smfn           = 0;
            n->next           = d->arch.shadow_ht_free;
            d->arch.shadow_ht_free = n;
        }
        else
        {
            /* This bucket is now empty. Initialise the head node. */
            head->gpfn_and_flags = 0;
            head->smfn           = 0;
        }

        goto found;
    }

    p = head;
    x = head->next;

    do
    {
        if ( x->gpfn_and_flags == key )
        {
            /* Delete matching node. */
            p->next = x->next;

            /* Add deleted node to the free list. */
            x->gpfn_and_flags = 0;
            x->smfn           = 0;
            x->next           = d->arch.shadow_ht_free;
            d->arch.shadow_ht_free = x;

            goto found;
        }

        p = x;
        x = x->next;
    }
    while ( x != NULL );

    /* If we got here, it wasn't in the list! */
    BUG();

 found:
    // release ref to page
    if ( stype != PGT_writable_pred )
        put_page(pfn_to_page(gmfn));

    shadow_audit(d, 0);
}

static inline void set_shadow_status(
    struct domain *d, unsigned long gpfn, unsigned long gmfn,
    unsigned long smfn, unsigned long stype)
{
    struct shadow_status *x, *head, *extra;
    int i;
    unsigned long key = gpfn | stype;

    SH_VVLOG("set gpfn=%lx gmfn=%lx smfn=%lx t=%lx", gpfn, gmfn, smfn, stype);

    ASSERT(shadow_lock_is_acquired(d));

    ASSERT(shadow_mode_translate(d) || gpfn);
    ASSERT(!(gpfn & ~PGT_mfn_mask));

    // XXX - need to be more graceful.
    ASSERT(VALID_MFN(gmfn));

    ASSERT(stype && !(stype & ~PGT_type_mask));

    x = head = hash_bucket(d, gpfn);

    SH_VLOG("set gpfn=%lx smfn=%lx t=%lx bucket=%p(%p)",
             gpfn, smfn, stype, x, x->next);
    shadow_audit(d, 0);

    // grab a reference to the guest page to represent the entry in the shadow
    // hash table
    //
    // XXX - Should PGT_writable_pred grab a page ref?
    //     - Who/how are these hash table entry refs flushed if/when a page
    //       is given away by the domain?
    //
    if ( stype != PGT_writable_pred )
        get_page(pfn_to_page(gmfn), d);

    /*
     * STEP 1. If page is already in the table, update it in place.
     */
    do
    {
        if ( unlikely(x->gpfn_and_flags == key) )
        {
            if ( stype != PGT_writable_pred )
                BUG(); // we should never replace entries into the hash table
            x->smfn = smfn;
            if ( stype != PGT_writable_pred )
                put_page(pfn_to_page(gmfn)); // already had a ref...
            goto done;
        }

        x = x->next;
    }
    while ( x != NULL );

    /*
     * STEP 2. The page must be inserted into the table.
     */

    /* If the bucket is empty then insert the new page as the head item. */
    if ( head->gpfn_and_flags == 0 )
    {
        head->gpfn_and_flags = key;
        head->smfn           = smfn;
        ASSERT(head->next == NULL);
        goto done;
    }

    /* We need to allocate a new node. Ensure the quicklist is non-empty. */
    if ( unlikely(d->arch.shadow_ht_free == NULL) )
    {
        SH_VLOG("Allocate more shadow hashtable blocks.");

        extra = xmalloc_bytes(
            sizeof(void *) + (shadow_ht_extra_size * sizeof(*x)));

        /* XXX Should be more graceful here. */
        if ( extra == NULL )
            BUG();

        memset(extra, 0, sizeof(void *) + (shadow_ht_extra_size * sizeof(*x)));

        /* Record the allocation block so it can be correctly freed later. */
        d->arch.shadow_extras_count++;
        *((struct shadow_status **)&extra[shadow_ht_extra_size]) = 
            d->arch.shadow_ht_extras;
        d->arch.shadow_ht_extras = &extra[0];

        /* Thread a free chain through the newly-allocated nodes. */
        for ( i = 0; i < (shadow_ht_extra_size - 1); i++ )
            extra[i].next = &extra[i+1];
        extra[i].next = NULL;

        /* Add the new nodes to the free list. */
        d->arch.shadow_ht_free = &extra[0];
    }

    /* Allocate a new node from the quicklist. */
    x                      = d->arch.shadow_ht_free;
    d->arch.shadow_ht_free = x->next;

    /* Initialise the new node and insert directly after the head item. */
    x->gpfn_and_flags = key;
    x->smfn           = smfn;
    x->next           = head->next;
    head->next        = x;

 done:
    shadow_audit(d, 0);

    if ( stype <= PGT_l4_shadow )
    {
        // add to front of list of pages to check when removing write
        // permissions for a page...
        //
    }
}

/************************************************************************/

void static inline
shadow_update_min_max(unsigned long smfn, int index)
{
    struct pfn_info *sl1page = pfn_to_page(smfn);
    u32 min_max = sl1page->tlbflush_timestamp;
    int min = SHADOW_MIN(min_max);
    int max = SHADOW_MAX(min_max);
    int update = 0;

    if ( index < min )
    {
        min = index;
        update = 1;
    }
    if ( index > max )
    {
        max = index;
        update = 1;
    }
    if ( update )
        sl1page->tlbflush_timestamp = SHADOW_ENCODE_MIN_MAX(min, max);
}

#if CONFIG_PAGING_LEVELS <= 2
extern void shadow_map_l1_into_current_l2(unsigned long va);

void static inline
shadow_set_l1e(unsigned long va, l1_pgentry_t new_spte, int create_l1_shadow)
{
    struct vcpu *v = current;
    struct domain *d = v->domain;
    l2_pgentry_t sl2e = {0};

    __shadow_get_l2e(v, va, &sl2e);
    if ( !(l2e_get_flags(sl2e) & _PAGE_PRESENT) )
    {
        /*
         * Either the L1 is not shadowed, or the shadow isn't linked into
         * the current shadow L2.
         */
        if ( create_l1_shadow )
        {
            perfc_incrc(shadow_set_l1e_force_map);
            shadow_map_l1_into_current_l2(va);
        }
        else /* check to see if it exists; if so, link it in */
        {
            l2_pgentry_t gpde = linear_l2_table(v)[l2_table_offset(va)];
            unsigned long gl1pfn = l2e_get_pfn(gpde);
            unsigned long sl1mfn = __shadow_status(d, gl1pfn, PGT_l1_shadow);

            ASSERT( l2e_get_flags(gpde) & _PAGE_PRESENT );

            if ( sl1mfn )
            {
                perfc_incrc(shadow_set_l1e_unlinked);
                if ( !get_shadow_ref(sl1mfn) )
                    BUG();
                l2pde_general(d, &gpde, &sl2e, sl1mfn);
                __guest_set_l2e(v, va, gpde);
                __shadow_set_l2e(v, va, sl2e);
            }
            else
            {
                // no shadow exists, so there's nothing to do.
                perfc_incrc(shadow_set_l1e_fail);
                return;
            }
        }
    }

    __shadow_get_l2e(v, va, &sl2e);

    if ( shadow_mode_refcounts(d) )
    {
        l1_pgentry_t old_spte = shadow_linear_pg_table[l1_linear_offset(va)];

        // only do the ref counting if something important changed.
        //
        if ( l1e_has_changed(old_spte, new_spte, _PAGE_RW | _PAGE_PRESENT) )
        {
            if ( (l1e_get_flags(new_spte) & _PAGE_PRESENT) &&
                 !shadow_get_page_from_l1e(new_spte, d) )
                new_spte = l1e_empty();
            if ( l1e_get_flags(old_spte) & _PAGE_PRESENT )
                shadow_put_page_from_l1e(old_spte, d);
        }

    }

    set_guest_back_ptr(d, new_spte, l2e_get_pfn(sl2e), l1_table_offset(va));
    shadow_linear_pg_table[l1_linear_offset(va)] = new_spte;
    shadow_update_min_max(l2e_get_pfn(sl2e), l1_table_offset(va));
}
#endif
/************************************************************************/

static inline int
shadow_mode_page_writable(unsigned long va, struct cpu_user_regs *regs, unsigned long gpfn)
{
    struct vcpu *v = current;
    struct domain *d = v->domain;
    unsigned long mfn = __gpfn_to_mfn(d, gpfn);
    u32 type = frame_table[mfn].u.inuse.type_info & PGT_type_mask;

    if ( shadow_mode_refcounts(d) &&
         (type == PGT_writable_page) )
        type = shadow_max_pgtable_type(d, gpfn, NULL);

    // Strange but true: writable page tables allow kernel-mode access
    // to L1 page table pages via write-protected PTEs...  Similarly, write 
    // access to all page table pages is granted for shadow_mode_write_all
    // clients.
    //
    if ( ((shadow_mode_write_l1(d) && (type == PGT_l1_page_table)) ||
          (shadow_mode_write_all(d) && type && (type <= PGT_l4_page_table))) &&
         ((va < HYPERVISOR_VIRT_START)
#if defined(__x86_64__)
          || (va >= HYPERVISOR_VIRT_END)
#endif
             ) &&
         KERNEL_MODE(v, regs) )
        return 1;

    return 0;
}

#if CONFIG_PAGING_LEVELS <= 2
static inline l1_pgentry_t gva_to_gpte(unsigned long gva)
{
    l2_pgentry_t gpde;
    l1_pgentry_t gpte;
    struct vcpu *v = current;

    ASSERT( shadow_mode_translate(current->domain) );

    __guest_get_l2e(v, gva, &gpde);
    if ( unlikely(!(l2e_get_flags(gpde) & _PAGE_PRESENT)) )
        return l1e_empty();;

    // This is actually overkill - we only need to make sure the hl2
    // is in-sync.
    //
    shadow_sync_va(v, gva);

    if ( unlikely(__copy_from_user(&gpte,
                                   &linear_pg_table[gva >> PAGE_SHIFT],
                                   sizeof(gpte))) )
    {
        FSH_LOG("gva_to_gpte got a fault on gva=%lx", gva);
        return l1e_empty();
    }

    return gpte;
}

static inline unsigned long gva_to_gpa(unsigned long gva)
{
    l1_pgentry_t gpte;

    gpte = gva_to_gpte(gva);
    if ( !(l1e_get_flags(gpte) & _PAGE_PRESENT) )
        return 0;

    return l1e_get_paddr(gpte) + (gva & ~PAGE_MASK); 
}
#endif
/************************************************************************/

extern void __update_pagetables(struct vcpu *v);
static inline void update_pagetables(struct vcpu *v)
{
    struct domain *d = v->domain;
    int paging_enabled;

#ifdef CONFIG_VMX
    if ( VMX_DOMAIN(v) )
        paging_enabled = vmx_paging_enabled(v);

    else
#endif
        // HACK ALERT: there's currently no easy way to figure out if a domU
        // has set its arch.guest_table to zero, vs not yet initialized it.
        //
        paging_enabled = !!pagetable_get_paddr(v->arch.guest_table);

    /*
     * We don't call __update_pagetables() when vmx guest paging is
     * disabled as we want the linear_pg_table to be inaccessible so that
     * we bail out early of shadow_fault() if the vmx guest tries illegal
     * accesses while it thinks paging is turned off.
     */
    if ( unlikely(shadow_mode_enabled(d)) && paging_enabled )
    {
        shadow_lock(d);
        __update_pagetables(v);
        shadow_unlock(d);
    }

    if ( likely(!shadow_mode_external(d)) )
    {
        if ( shadow_mode_enabled(d) )
            v->arch.monitor_table = v->arch.shadow_table;
        else
#if CONFIG_PAGING_LEVELS == 4
        if ( !(v->arch.flags & TF_kernel_mode) )
            v->arch.monitor_table = v->arch.guest_table_user;
        else
#endif
            v->arch.monitor_table = v->arch.guest_table;
    }
}

#if SHADOW_DEBUG
extern int _check_pagetable(struct vcpu *v, char *s);
extern int _check_all_pagetables(struct vcpu *v, char *s);

#define check_pagetable(_v, _s) _check_pagetable(_v, _s)
//#define check_pagetable(_v, _s) _check_all_pagetables(_v, _s)

#else
#define check_pagetable(_v, _s) ((void)0)
#endif

#endif /* XEN_SHADOW_H */

/*
 * Local variables:
 * mode: C
 * c-set-style: "BSD"
 * c-basic-offset: 4
 * tab-width: 4
 * indent-tabs-mode: nil
 * End:
 */<|MERGE_RESOLUTION|>--- conflicted
+++ resolved
@@ -283,28 +283,6 @@
 
 /************************************************************************/
 
-<<<<<<< HEAD
-#define __mfn_to_gpfn(_d, mfn)                  \
-    ( (shadow_mode_translate(_d))               \
-      ? get_pfn_from_mfn(mfn)                   \
-      : (mfn) )
-
-#define __gpfn_to_mfn(_d, gpfn)                 \
-    ({                                          \
-        (shadow_mode_translate(_d))             \
-        ? (((_d) == current->domain) ?          \
-           get_mfn_from_pfn(gpfn) :             \
-           gpfn_to_mfn_foreign((_d), (gpfn)))   \
-        : (gpfn);                               \
-    })
-
-#define __gpfn_to_mfn_foreign(_d, gpfn)         \
-    ( (shadow_mode_translate(_d))               \
-      ? gpfn_to_mfn_foreign(_d, gpfn)           \
-      : (gpfn) )
-
-extern unsigned long gpfn_to_mfn_foreign(
-=======
 #define __mfn_to_gpfn(_d, mfn)                         \
     ( (shadow_mode_translate(_d))                      \
       ? get_pfn_from_mfn(mfn)                          \
@@ -320,7 +298,6 @@
     })
 
 extern unsigned long get_mfn_from_pfn_foreign(
->>>>>>> 7cf0a529
     struct domain *d, unsigned long gpfn);
 
 /************************************************************************/
