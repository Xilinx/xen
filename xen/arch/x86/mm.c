/******************************************************************************
 * arch/x86/mm.c
 * 
 * Copyright (c) 2002-2005 K A Fraser
 * Copyright (c) 2004 Christian Limpach
 * 
 * This program is free software; you can redistribute it and/or modify
 * it under the terms of the GNU General Public License as published by
 * the Free Software Foundation; either version 2 of the License, or
 * (at your option) any later version.
 * 
 * This program is distributed in the hope that it will be useful,
 * but WITHOUT ANY WARRANTY; without even the implied warranty of
 * MERCHANTABILITY or FITNESS FOR A PARTICULAR PURPOSE.  See the
 * GNU General Public License for more details.
 * 
 * You should have received a copy of the GNU General Public License
 * along with this program; if not, write to the Free Software
 * Foundation, Inc., 59 Temple Place, Suite 330, Boston, MA  02111-1307  USA
 */

/*
 * A description of the x86 page table API:
 * 
 * Domains trap to do_mmu_update with a list of update requests.
 * This is a list of (ptr, val) pairs, where the requested operation
 * is *ptr = val.
 * 
 * Reference counting of pages:
 * ----------------------------
 * Each page has two refcounts: tot_count and type_count.
 * 
 * TOT_COUNT is the obvious reference count. It counts all uses of a
 * physical page frame by a domain, including uses as a page directory,
 * a page table, or simple mappings via a PTE. This count prevents a
 * domain from releasing a frame back to the free pool when it still holds
 * a reference to it.
 * 
 * TYPE_COUNT is more subtle. A frame can be put to one of three
 * mutually-exclusive uses: it might be used as a page directory, or a
 * page table, or it may be mapped writable by the domain [of course, a
 * frame may not be used in any of these three ways!].
 * So, type_count is a count of the number of times a frame is being 
 * referred to in its current incarnation. Therefore, a page can only
 * change its type when its type count is zero.
 * 
 * Pinning the page type:
 * ----------------------
 * The type of a page can be pinned/unpinned with the commands
 * MMUEXT_[UN]PIN_L?_TABLE. Each page can be pinned exactly once (that is,
 * pinning is not reference counted, so it can't be nested).
 * This is useful to prevent a page's type count falling to zero, at which
 * point safety checks would need to be carried out next time the count
 * is increased again.
 * 
 * A further note on writable page mappings:
 * -----------------------------------------
 * For simplicity, the count of writable mappings for a page may not
 * correspond to reality. The 'writable count' is incremented for every
 * PTE which maps the page with the _PAGE_RW flag set. However, for
 * write access to be possible the page directory entry must also have
 * its _PAGE_RW bit set. We do not check this as it complicates the 
 * reference counting considerably [consider the case of multiple
 * directory entries referencing a single page table, some with the RW
 * bit set, others not -- it starts getting a bit messy].
 * In normal use, this simplification shouldn't be a problem.
 * However, the logic can be added if required.
 * 
 * One more note on read-only page mappings:
 * -----------------------------------------
 * We want domains to be able to map pages for read-only access. The
 * main reason is that page tables and directories should be readable
 * by a domain, but it would not be safe for them to be writable.
 * However, domains have free access to rings 1 & 2 of the Intel
 * privilege model. In terms of page protection, these are considered
 * to be part of 'supervisor mode'. The WP bit in CR0 controls whether
 * read-only restrictions are respected in supervisor mode -- if the 
 * bit is clear then any mapped page is writable.
 * 
 * We get round this by always setting the WP bit and disallowing 
 * updates to it. This is very unlikely to cause a problem for guest
 * OS's, which will generally use the WP bit to simplify copy-on-write
 * implementation (in that case, OS wants a fault when it writes to
 * an application-supplied buffer).
 */

#include <xen/config.h>
#include <xen/init.h>
#include <xen/kernel.h>
#include <xen/lib.h>
#include <xen/mm.h>
#include <xen/sched.h>
#include <xen/errno.h>
#include <xen/perfc.h>
#include <xen/irq.h>
#include <xen/softirq.h>
#include <xen/domain_page.h>
#include <xen/event.h>
#include <asm/shadow.h>
#include <asm/page.h>
#include <asm/flushtlb.h>
#include <asm/io.h>
#include <asm/uaccess.h>
#include <asm/ldt.h>
#include <asm/x86_emulate.h>

#ifdef VERBOSE
#define MEM_LOG(_f, _a...)                           \
  printk("DOM%u: (file=mm.c, line=%d) " _f "\n", \
         current->domain->domain_id , __LINE__ , ## _a )
#else
#define MEM_LOG(_f, _a...) ((void)0)
#endif

/*
 * Both do_mmuext_op() and do_mmu_update():
 * We steal the m.s.b. of the @count parameter to indicate whether this
 * invocation of do_mmu_update() is resuming a previously preempted call.
 */
#define MMU_UPDATE_PREEMPTED          (~(~0U>>1))

static void free_l2_table(struct pfn_info *page);
static void free_l1_table(struct pfn_info *page);

static int mod_l2_entry(l2_pgentry_t *, l2_pgentry_t, unsigned long,
                        unsigned long type);
static int mod_l1_entry(l1_pgentry_t *, l1_pgentry_t);

/* Used to defer flushing of memory structures. */
static struct {
#define DOP_FLUSH_TLB   (1<<0) /* Flush the TLB.                 */
#define DOP_RELOAD_LDT  (1<<1) /* Reload the LDT shadow mapping. */
    unsigned int   deferred_ops;
    /* If non-NULL, specifies a foreign subject domain for some operations. */
    struct domain *foreign;
} __cacheline_aligned percpu_info[NR_CPUS];

/*
 * Returns the current foreign domain; defaults to the currently-executing
 * domain if a foreign override hasn't been specified.
 */
#define FOREIGNDOM (percpu_info[smp_processor_id()].foreign ?: current->domain)

/* Private domain structs for DOMID_XEN and DOMID_IO. */
static struct domain *dom_xen, *dom_io;

/* Frame table and its size in pages. */
struct pfn_info *frame_table;
unsigned long max_page;

void __init init_frametable(void)
{
    unsigned long nr_pages, page_step, i, pfn;

    frame_table = (struct pfn_info *)FRAMETABLE_VIRT_START;

    nr_pages  = PFN_UP(max_page * sizeof(*frame_table));
    page_step = (1 << L2_PAGETABLE_SHIFT) >> PAGE_SHIFT;

    for ( i = 0; i < nr_pages; i += page_step )
    {
        pfn = alloc_boot_pages(min(nr_pages - i, page_step), page_step);
        if ( pfn == 0 )
            panic("Not enough memory for frame table\n");
        map_pages_to_xen(
            FRAMETABLE_VIRT_START + (i << PAGE_SHIFT),
            pfn, page_step, PAGE_HYPERVISOR);
    }

    memset(frame_table, 0, nr_pages << PAGE_SHIFT);
}

void arch_init_memory(void)
{
    extern void subarch_init_memory(struct domain *);

    unsigned long i, pfn, rstart_pfn, rend_pfn;
    struct pfn_info *page;

    memset(percpu_info, 0, sizeof(percpu_info));

    /*
     * Initialise our DOMID_XEN domain.
     * Any Xen-heap pages that we will allow to be mapped will have
     * their domain field set to dom_xen.
     */
    dom_xen = alloc_domain_struct();
    atomic_set(&dom_xen->refcnt, 1);
    dom_xen->domain_id = DOMID_XEN;

    /*
     * Initialise our DOMID_IO domain.
     * This domain owns I/O pages that are within the range of the pfn_info
     * array. Mappings occur at the priv of the caller.
     */
    dom_io = alloc_domain_struct();
    atomic_set(&dom_io->refcnt, 1);
    dom_io->domain_id = DOMID_IO;

    /* First 1MB of RAM is historically marked as I/O. */
    for ( i = 0; i < 0x100; i++ )
    {
        page = &frame_table[i];
        page->count_info        = PGC_allocated | 1;
        page->u.inuse.type_info = PGT_writable_page | PGT_validated | 1;
        page_set_owner(page, dom_io);
    }
 
    /* Any areas not specified as RAM by the e820 map are considered I/O. */
    for ( i = 0, pfn = 0; i < e820.nr_map; i++ )
    {
        if ( e820.map[i].type != E820_RAM )
            continue;
        /* Every page from cursor to start of next RAM region is I/O. */
        rstart_pfn = PFN_UP(e820.map[i].addr);
        rend_pfn   = PFN_DOWN(e820.map[i].addr + e820.map[i].size);
        while ( pfn < rstart_pfn )
        {
            BUG_ON(!pfn_valid(pfn));
            page = &frame_table[pfn++];
            page->count_info        = PGC_allocated | 1;
            page->u.inuse.type_info = PGT_writable_page | PGT_validated | 1;
            page_set_owner(page, dom_io);
        }
        /* Skip the RAM region. */
        pfn = rend_pfn;
    }
    BUG_ON(pfn != max_page);

    subarch_init_memory(dom_xen);
}

void write_ptbase(struct vcpu *v)
{
    write_cr3(pagetable_get_paddr(v->arch.monitor_table));
}

void invalidate_shadow_ldt(struct vcpu *v)
{
    int i;
    unsigned long pfn;
    struct pfn_info *page;
    
    if ( v->arch.shadow_ldt_mapcnt == 0 )
        return;

    v->arch.shadow_ldt_mapcnt = 0;

    for ( i = 16; i < 32; i++ )
    {
        pfn = l1e_get_pfn(v->arch.perdomain_ptes[i]);
        if ( pfn == 0 ) continue;
        v->arch.perdomain_ptes[i] = l1e_empty();
        page = &frame_table[pfn];
        ASSERT_PAGE_IS_TYPE(page, PGT_ldt_page);
        ASSERT_PAGE_IS_DOMAIN(page, v->domain);
        put_page_and_type(page);
    }

    /* Dispose of the (now possibly invalid) mappings from the TLB.  */
    percpu_info[v->processor].deferred_ops |= DOP_FLUSH_TLB | DOP_RELOAD_LDT;
}


static int alloc_segdesc_page(struct pfn_info *page)
{
    struct desc_struct *descs;
    int i;

    descs = map_domain_page(page_to_pfn(page));

    for ( i = 0; i < 512; i++ )
        if ( unlikely(!check_descriptor(&descs[i])) )
            goto fail;

    unmap_domain_page(descs);
    return 1;

 fail:
    unmap_domain_page(descs);
    return 0;
}


/* Map shadow page at offset @off. */
int map_ldt_shadow_page(unsigned int off)
{
    struct vcpu *v = current;
    struct domain *d = v->domain;
    unsigned long gpfn, gmfn;
    l1_pgentry_t l1e, nl1e;
    unsigned long gva = v->arch.guest_context.ldt_base + (off << PAGE_SHIFT);
    int res;

#if defined(__x86_64__)
    /* If in user mode, switch to kernel mode just to read LDT mapping. */
    extern void toggle_guest_mode(struct vcpu *);
    int user_mode = !(v->arch.flags & TF_kernel_mode);
#define TOGGLE_MODE() if ( user_mode ) toggle_guest_mode(v)
#elif defined(__i386__)
#define TOGGLE_MODE() ((void)0)
#endif

    BUG_ON(unlikely(in_irq()));

    shadow_sync_va(v, gva);

    TOGGLE_MODE();
    __copy_from_user(&l1e, &linear_pg_table[l1_linear_offset(gva)],
                     sizeof(l1e));
    TOGGLE_MODE();

    if ( unlikely(!(l1e_get_flags(l1e) & _PAGE_PRESENT)) )
        return 0;

    gpfn = l1e_get_pfn(l1e);
    gmfn = __gpfn_to_mfn(d, gpfn);
    if ( unlikely(!VALID_MFN(gmfn)) )
        return 0;

    res = get_page_and_type(&frame_table[gmfn], d, PGT_ldt_page);

    if ( !res && unlikely(shadow_mode_refcounts(d)) )
    {
        shadow_lock(d);
        shadow_remove_all_write_access(d, gpfn, gmfn);
        res = get_page_and_type(&frame_table[gmfn], d, PGT_ldt_page);
        shadow_unlock(d);
    }

    if ( unlikely(!res) )
        return 0;

    nl1e = l1e_from_pfn(gmfn, l1e_get_flags(l1e) | _PAGE_RW);

    v->arch.perdomain_ptes[off + 16] = nl1e;
    v->arch.shadow_ldt_mapcnt++;

    return 1;
}


static int get_page_from_pagenr(unsigned long page_nr, struct domain *d)
{
    struct pfn_info *page = &frame_table[page_nr];

    if ( unlikely(!pfn_valid(page_nr)) || unlikely(!get_page(page, d)) )
    {
        MEM_LOG("Could not get page ref for pfn %lx", page_nr);
        return 0;
    }

    return 1;
}


static int get_page_and_type_from_pagenr(unsigned long page_nr, 
                                         unsigned long type,
                                         struct domain *d)
{
    struct pfn_info *page = &frame_table[page_nr];

    if ( unlikely(!get_page_from_pagenr(page_nr, d)) )
        return 0;

    if ( unlikely(!get_page_type(page, type)) )
    {
        if ( (type & PGT_type_mask) != PGT_l1_page_table )
            MEM_LOG("Bad page type for pfn %lx (%" PRtype_info ")", 
                    page_nr, page->u.inuse.type_info);
        put_page(page);
        return 0;
    }

    return 1;
}

/*
 * We allow root tables to map each other (a.k.a. linear page tables). It
 * needs some special care with reference counts and access permissions:
 *  1. The mapping entry must be read-only, or the guest may get write access
 *     to its own PTEs.
 *  2. We must only bump the reference counts for an *already validated*
 *     L2 table, or we can end up in a deadlock in get_page_type() by waiting
 *     on a validation that is required to complete that validation.
 *  3. We only need to increment the reference counts for the mapped page
 *     frame if it is mapped by a different root table. This is sufficient and
 *     also necessary to allow validation of a root table mapping itself.
 */
static int 
get_linear_pagetable(
    root_pgentry_t re, unsigned long re_pfn, struct domain *d)
{
    unsigned long x, y;
    struct pfn_info *page;
    unsigned long pfn;

    ASSERT( !shadow_mode_refcounts(d) );

    if ( (root_get_flags(re) & _PAGE_RW) )
    {
        MEM_LOG("Attempt to create linear p.t. with write perms");
        return 0;
    }

    if ( (pfn = root_get_pfn(re)) != re_pfn )
    {
        /* Make sure the mapped frame belongs to the correct domain. */
        if ( unlikely(!get_page_from_pagenr(pfn, d)) )
            return 0;

        /*
         * Make sure that the mapped frame is an already-validated L2 table. 
         * If so, atomically increment the count (checking for overflow).
         */
        page = &frame_table[pfn];
        y = page->u.inuse.type_info;
        do {
            x = y;
            if ( unlikely((x & PGT_count_mask) == PGT_count_mask) ||
                 unlikely((x & (PGT_type_mask|PGT_validated)) != 
                          (PGT_root_page_table|PGT_validated)) )
            {
                put_page(page);
                return 0;
            }
        }
        while ( (y = cmpxchg(&page->u.inuse.type_info, x, x + 1)) != x );
    }

    return 1;
}

int
get_page_from_l1e(
    l1_pgentry_t l1e, struct domain *d)
{
    unsigned long mfn = l1e_get_pfn(l1e);
    struct pfn_info *page = &frame_table[mfn];
    extern int domain_iomem_in_pfn(struct domain *d, unsigned long pfn);

    if ( !(l1e_get_flags(l1e) & _PAGE_PRESENT) )
        return 1;

    if ( unlikely(l1e_get_flags(l1e) & L1_DISALLOW_MASK) )
    {
        MEM_LOG("Bad L1 flags %x\n", l1e_get_flags(l1e) & L1_DISALLOW_MASK);
        return 0;
    }

    if ( unlikely(!pfn_valid(mfn)) ||
         unlikely(page_get_owner(page) == dom_io) )
    {
        /* DOMID_IO reverts to caller for privilege checks. */
        if ( d == dom_io )
            d = current->domain;

        if ( (!IS_PRIV(d)) &&
             (!IS_CAPABLE_PHYSDEV(d) || !domain_iomem_in_pfn(d, mfn)) )
        {
            MEM_LOG("Non-privileged attempt to map I/O space %08lx", mfn);
            return 0;
        }

        /* No reference counting for out-of-range I/O pages. */
        if ( !pfn_valid(mfn) )
            return 1;

        d = dom_io;
    }

    return ((l1e_get_flags(l1e) & _PAGE_RW) ?
            get_page_and_type(page, d, PGT_writable_page) :
            get_page(page, d));
}


/* NB. Virtual address 'l2e' maps to a machine address within frame 'pfn'. */
static int 
get_page_from_l2e(
    l2_pgentry_t l2e, unsigned long pfn,
    struct domain *d, unsigned long vaddr)
{
    int rc;

    ASSERT(!shadow_mode_refcounts(d));

    if ( !(l2e_get_flags(l2e) & _PAGE_PRESENT) )
        return 1;

    if ( unlikely((l2e_get_flags(l2e) & L2_DISALLOW_MASK)) )
    {
        MEM_LOG("Bad L2 flags %x\n", l2e_get_flags(l2e) & L2_DISALLOW_MASK);
        return 0;
    }

    vaddr >>= L2_PAGETABLE_SHIFT;
    vaddr <<= PGT_va_shift;
    rc = get_page_and_type_from_pagenr(
        l2e_get_pfn(l2e), PGT_l1_page_table | vaddr, d);

#if CONFIG_PAGING_LEVELS == 2
    if (!rc)
        rc = get_linear_pagetable(l2e, pfn, d);
#endif
    return rc;
}


#if CONFIG_PAGING_LEVELS >= 3

static int 
get_page_from_l3e(
    l3_pgentry_t l3e, unsigned long pfn,
    struct domain *d, unsigned long vaddr)
{
    ASSERT( !shadow_mode_refcounts(d) );

    int rc;

    if ( !(l3e_get_flags(l3e) & _PAGE_PRESENT) )
        return 1;

    if ( unlikely((l3e_get_flags(l3e) & L3_DISALLOW_MASK)) )
    {
        MEM_LOG("Bad L3 flags %x\n", l3e_get_flags(l3e) & L3_DISALLOW_MASK);
        return 0;
    }

    vaddr >>= L3_PAGETABLE_SHIFT;
    vaddr <<= PGT_va_shift;
    rc = get_page_and_type_from_pagenr(
        l3e_get_pfn(l3e),
        PGT_l2_page_table | vaddr, d);
#if CONFIG_PAGING_LEVELS == 3
    if (!rc)
        rc = get_linear_pagetable(l3e, pfn, d);
#endif
    return rc;
}

#endif /* 3 level */

#if CONFIG_PAGING_LEVELS >= 4

static int 
get_page_from_l4e(
    l4_pgentry_t l4e, unsigned long pfn, 
    struct domain *d, unsigned long vaddr)
{
    int rc;

    ASSERT( !shadow_mode_refcounts(d) );

    if ( !(l4e_get_flags(l4e) & _PAGE_PRESENT) )
        return 1;

    if ( unlikely((l4e_get_flags(l4e) & L4_DISALLOW_MASK)) )
    {
        MEM_LOG("Bad L4 flags %x\n", l4e_get_flags(l4e) & L4_DISALLOW_MASK);
        return 0;
    }

    vaddr >>= L4_PAGETABLE_SHIFT;
    vaddr <<= PGT_va_shift;
    rc = get_page_and_type_from_pagenr(
        l4e_get_pfn(l4e), 
        PGT_l3_page_table | vaddr, d);

    if ( unlikely(!rc) )
        return get_linear_pagetable(l4e, pfn, d);

    return 1;
}

#endif /* 4 level */


void put_page_from_l1e(l1_pgentry_t l1e, struct domain *d)
{
    unsigned long    pfn  = l1e_get_pfn(l1e);
    struct pfn_info *page = &frame_table[pfn];
    struct domain   *e;

    if ( !(l1e_get_flags(l1e) & _PAGE_PRESENT) || !pfn_valid(pfn) )
        return;

    e = page_get_owner(page);
    if ( unlikely(e != d) )
    {
        /*
         * Unmap a foreign page that may have been mapped via a grant table.
         * Note that this can fail for a privileged domain that can map foreign
         * pages via MMUEXT_SET_FOREIGNDOM. Such domains can have some mappings
         * counted via a grant entry and some counted directly in the page
         * structure's reference count. Note that reference counts won't get
         * dangerously confused as long as we always try to decrement the
         * grant entry first. We may end up with a mismatch between which
         * mappings and which unmappings are counted via the grant entry, but
         * really it doesn't matter as privileged domains have carte blanche.
         */
        if (likely(gnttab_check_unmap(e, d, pfn,
                                      !(l1e_get_flags(l1e) & _PAGE_RW))))
            return;
        /* Assume this mapping was made via MMUEXT_SET_FOREIGNDOM... */
    }

    if ( l1e_get_flags(l1e) & _PAGE_RW )
    {
        put_page_and_type(page);
    }
    else
    {
        /* We expect this is rare so we blow the entire shadow LDT. */
        if ( unlikely(((page->u.inuse.type_info & PGT_type_mask) == 
                       PGT_ldt_page)) &&
             unlikely(((page->u.inuse.type_info & PGT_count_mask) != 0)) )

            // XXX SMP BUG?
            invalidate_shadow_ldt(e->vcpu[0]);
        put_page(page);
    }
}


/*
 * NB. Virtual address 'l2e' maps to a machine address within frame 'pfn'.
 * Note also that this automatically deals correctly with linear p.t.'s.
 */
static void put_page_from_l2e(l2_pgentry_t l2e, unsigned long pfn)
{
    if ( (l2e_get_flags(l2e) & _PAGE_PRESENT) && 
         (l2e_get_pfn(l2e) != pfn) )
        put_page_and_type(&frame_table[l2e_get_pfn(l2e)]);
}


#if CONFIG_PAGING_LEVELS >= 3

static void put_page_from_l3e(l3_pgentry_t l3e, unsigned long pfn)
{
    if ( (l3e_get_flags(l3e) & _PAGE_PRESENT) && 
         (l3e_get_pfn(l3e) != pfn) )
        put_page_and_type(&frame_table[l3e_get_pfn(l3e)]);
}

#endif

#if CONFIG_PAGING_LEVELS >= 4

static void put_page_from_l4e(l4_pgentry_t l4e, unsigned long pfn)
{
    if ( (l4e_get_flags(l4e) & _PAGE_PRESENT) && 
         (l4e_get_pfn(l4e) != pfn) )
        put_page_and_type(&frame_table[l4e_get_pfn(l4e)]);
}

#endif


static int alloc_l1_table(struct pfn_info *page)
{
    struct domain *d = page_get_owner(page);
    unsigned long  pfn = page_to_pfn(page);
    l1_pgentry_t  *pl1e;
    int            i;

    ASSERT(!shadow_mode_refcounts(d));

    pl1e = map_domain_page(pfn);

    for ( i = 0; i < L1_PAGETABLE_ENTRIES; i++ )
        if ( is_guest_l1_slot(i) &&
             unlikely(!get_page_from_l1e(pl1e[i], d)) )
            goto fail;

    unmap_domain_page(pl1e);
    return 1;

 fail:
    while ( i-- > 0 )
        if ( is_guest_l1_slot(i) )
            put_page_from_l1e(pl1e[i], d);

    unmap_domain_page(pl1e);
    return 0;
}

#ifdef CONFIG_X86_PAE
static int create_pae_xen_mappings(l3_pgentry_t *pl3e)
{
    struct pfn_info *page;
    l2_pgentry_t    *pl2e;
    l3_pgentry_t     l3e3;
    int              i;

    pl3e = (l3_pgentry_t *)((unsigned long)pl3e & PAGE_MASK);

    /* 3rd L3 slot contains L2 with Xen-private mappings. It *must* exist. */
    l3e3 = pl3e[3];
    if ( !(l3e_get_flags(l3e3) & _PAGE_PRESENT) )
    {
        MEM_LOG("PAE L3 3rd slot is empty");
        return 0;
    }

    /*
     * The Xen-private mappings include linear mappings. The L2 thus cannot
     * be shared by multiple L3 tables. The test here is adequate because:
     *  1. Cannot appear in slots != 3 because the page would then then have
     *     unknown va backpointer, which get_page_type() explicitly disallows.
     *  2. Cannot appear in another page table's L3:
     *     a. alloc_l3_table() calls this function and this check will fail
     *     b. mod_l3_entry() disallows updates to slot 3 in an existing table
     */
    page = l3e_get_page(l3e3);
    BUG_ON(page->u.inuse.type_info & PGT_pinned);
    BUG_ON((page->u.inuse.type_info & PGT_count_mask) == 0);
    if ( (page->u.inuse.type_info & PGT_count_mask) != 1 )
    {
        MEM_LOG("PAE L3 3rd slot is shared");
        return 0;
    }

    /* Xen private mappings. */
    pl2e = map_domain_page(l3e_get_pfn(l3e3));
    memcpy(&pl2e[L2_PAGETABLE_FIRST_XEN_SLOT & (L2_PAGETABLE_ENTRIES-1)],
           &idle_pg_table_l2[L2_PAGETABLE_FIRST_XEN_SLOT],
           L2_PAGETABLE_XEN_SLOTS * sizeof(l2_pgentry_t));
    for ( i = 0; i < (PERDOMAIN_MBYTES >> (L2_PAGETABLE_SHIFT - 20)); i++ )
        pl2e[l2_table_offset(PERDOMAIN_VIRT_START) + i] =
            l2e_from_page(
                virt_to_page(page_get_owner(page)->arch.mm_perdomain_pt) + i,
                __PAGE_HYPERVISOR);
    for ( i = 0; i < (LINEARPT_MBYTES >> (L2_PAGETABLE_SHIFT - 20)); i++ )
        pl2e[l2_table_offset(LINEAR_PT_VIRT_START) + i] =
            (l3e_get_flags(pl3e[i]) & _PAGE_PRESENT) ?
            l2e_from_pfn(l3e_get_pfn(pl3e[i]), __PAGE_HYPERVISOR) :
        l2e_empty();
    unmap_domain_page(pl2e);

    return 1;
}

static inline int l1_backptr(
    unsigned long *backptr, unsigned long offset_in_l2, unsigned long l2_type)
{
    unsigned long l2_backptr = l2_type & PGT_va_mask;
    BUG_ON(l2_backptr == PGT_va_unknown);
    if ( l2_backptr == PGT_va_mutable )
        return 0;
    *backptr = 
        ((l2_backptr >> PGT_va_shift) << L3_PAGETABLE_SHIFT) | 
        (offset_in_l2 << L2_PAGETABLE_SHIFT);
    return 1;
}

#elif CONFIG_X86_64
# define create_pae_xen_mappings(pl3e) (1)

static inline int l1_backptr(
    unsigned long *backptr, unsigned long offset_in_l2, unsigned long l2_type)
{
    unsigned long l2_backptr = l2_type & PGT_va_mask;
    BUG_ON(l2_backptr == PGT_va_unknown);

    *backptr = ((l2_backptr >> PGT_va_shift) << L3_PAGETABLE_SHIFT) | 
        (offset_in_l2 << L2_PAGETABLE_SHIFT);
    return 1;
}

static inline int l2_backptr(
    unsigned long *backptr, unsigned long offset_in_l3, unsigned long l3_type)
{
    unsigned long l3_backptr = l3_type & PGT_va_mask;
    BUG_ON(l3_backptr == PGT_va_unknown);

    *backptr = ((l3_backptr >> PGT_va_shift) << L4_PAGETABLE_SHIFT) | 
        (offset_in_l3 << L3_PAGETABLE_SHIFT);
    return 1;
}

static inline int l3_backptr(
    unsigned long *backptr, unsigned long offset_in_l4, unsigned long l4_type)
{
    unsigned long l4_backptr = l4_type & PGT_va_mask;
    BUG_ON(l4_backptr == PGT_va_unknown);

    *backptr = (offset_in_l4 << L4_PAGETABLE_SHIFT);
    return 1;
}
#else
# define create_pae_xen_mappings(pl3e) (1)
# define l1_backptr(bp,l2o,l2t) \
    ({ *(bp) = (unsigned long)(l2o) << L2_PAGETABLE_SHIFT; 1; })
#endif

static int alloc_l2_table(struct pfn_info *page, unsigned long type)
{
    struct domain *d = page_get_owner(page);
    unsigned long  pfn = page_to_pfn(page);
    unsigned long  vaddr;
    l2_pgentry_t  *pl2e;
    int            i;

    /* See the code in shadow_promote() to understand why this is here. */
    if ( (PGT_base_page_table == PGT_l2_page_table) &&
         unlikely(shadow_mode_refcounts(d)) )
        return 1;
    ASSERT(!shadow_mode_refcounts(d));
    
    pl2e = map_domain_page(pfn);

    for ( i = 0; i < L2_PAGETABLE_ENTRIES; i++ )
    {
        if ( !l1_backptr(&vaddr, i, type) )
            goto fail;
        if ( is_guest_l2_slot(type, i) &&
             unlikely(!get_page_from_l2e(pl2e[i], pfn, d, vaddr)) )
            goto fail;
    }

#if CONFIG_PAGING_LEVELS == 2
    /* Xen private mappings. */
    memcpy(&pl2e[L2_PAGETABLE_FIRST_XEN_SLOT],
           &idle_pg_table[L2_PAGETABLE_FIRST_XEN_SLOT],
           L2_PAGETABLE_XEN_SLOTS * sizeof(l2_pgentry_t));
    pl2e[l2_table_offset(LINEAR_PT_VIRT_START)] =
        l2e_from_pfn(pfn, __PAGE_HYPERVISOR);
    pl2e[l2_table_offset(PERDOMAIN_VIRT_START)] =
        l2e_from_page(
            virt_to_page(page_get_owner(page)->arch.mm_perdomain_pt),
            __PAGE_HYPERVISOR);
#endif

    unmap_domain_page(pl2e);
    return 1;

 fail:
    while ( i-- > 0 )
        if ( is_guest_l2_slot(type, i) )
            put_page_from_l2e(pl2e[i], pfn);

    unmap_domain_page(pl2e);
    return 0;
}


#if CONFIG_PAGING_LEVELS >= 3
static int alloc_l3_table(struct pfn_info *page, unsigned long type)
{
    struct domain *d = page_get_owner(page);
    unsigned long  pfn = page_to_pfn(page);
    unsigned long  vaddr;
    l3_pgentry_t  *pl3e;
    int            i;

    ASSERT(!shadow_mode_refcounts(d));

#ifdef CONFIG_X86_PAE
    if ( pfn >= 0x100000 )
    {
        MEM_LOG("PAE pgd must be below 4GB (0x%lx >= 0x100000)", pfn);
        return 0;
    }
#endif

    pl3e = map_domain_page(pfn);
    for ( i = 0; i < L3_PAGETABLE_ENTRIES; i++ )
    {
#if CONFIG_PAGING_LEVELS >= 4
        if ( !l2_backptr(&vaddr, i, type) )
            goto fail;
#else
        vaddr = (unsigned long)i << L3_PAGETABLE_SHIFT;
#endif
        if ( is_guest_l3_slot(i) &&
             unlikely(!get_page_from_l3e(pl3e[i], pfn, d, vaddr)) )
            goto fail;
    }

    if ( !create_pae_xen_mappings(pl3e) )
        goto fail;

    unmap_domain_page(pl3e);
    return 1;

 fail:
    while ( i-- > 0 )
        if ( is_guest_l3_slot(i) )
            put_page_from_l3e(pl3e[i], pfn);

    unmap_domain_page(pl3e);
    return 0;
}
#else
#define alloc_l3_table(page, type) (0)
#endif

#if CONFIG_PAGING_LEVELS >= 4
static int alloc_l4_table(struct pfn_info *page, unsigned long type)
{
    struct domain *d = page_get_owner(page);
    unsigned long  pfn = page_to_pfn(page);
    l4_pgentry_t  *pl4e = page_to_virt(page);
    unsigned long vaddr;
    int            i;

    /* See the code in shadow_promote() to understand why this is here. */
    if ( (PGT_base_page_table == PGT_l4_page_table) &&
         shadow_mode_refcounts(d) )
        return 1;
    ASSERT(!shadow_mode_refcounts(d));

    for ( i = 0; i < L4_PAGETABLE_ENTRIES; i++ )
    {
        if ( !l3_backptr(&vaddr, i, type) )
            goto fail;

        if ( is_guest_l4_slot(i) &&
             unlikely(!get_page_from_l4e(pl4e[i], pfn, d, vaddr)) )
            goto fail;
    }

    /* Xen private mappings. */
    memcpy(&pl4e[ROOT_PAGETABLE_FIRST_XEN_SLOT],
           &idle_pg_table[ROOT_PAGETABLE_FIRST_XEN_SLOT],
           ROOT_PAGETABLE_XEN_SLOTS * sizeof(l4_pgentry_t));
    pl4e[l4_table_offset(LINEAR_PT_VIRT_START)] =
        l4e_from_pfn(pfn, __PAGE_HYPERVISOR);
    pl4e[l4_table_offset(PERDOMAIN_VIRT_START)] =
        l4e_from_page(
            virt_to_page(page_get_owner(page)->arch.mm_perdomain_l3),
            __PAGE_HYPERVISOR);

    return 1;

 fail:
    while ( i-- > 0 )
        if ( is_guest_l4_slot(i) )
            put_page_from_l4e(pl4e[i], pfn);

    return 0;
}
#else
#define alloc_l4_table(page, type) (0)
#endif


static void free_l1_table(struct pfn_info *page)
{
    struct domain *d = page_get_owner(page);
    unsigned long pfn = page_to_pfn(page);
    l1_pgentry_t *pl1e;
    int i;

    pl1e = map_domain_page(pfn);

    for ( i = 0; i < L1_PAGETABLE_ENTRIES; i++ )
        if ( is_guest_l1_slot(i) )
            put_page_from_l1e(pl1e[i], d);

    unmap_domain_page(pl1e);
}


static void free_l2_table(struct pfn_info *page)
{
    unsigned long pfn = page_to_pfn(page);
    l2_pgentry_t *pl2e;
    int i;

    pl2e = map_domain_page(pfn);

    for ( i = 0; i < L2_PAGETABLE_ENTRIES; i++ )
        if ( is_guest_l2_slot(page->u.inuse.type_info, i) )
            put_page_from_l2e(pl2e[i], pfn);

    unmap_domain_page(pl2e);
}


#if CONFIG_PAGING_LEVELS >= 3

static void free_l3_table(struct pfn_info *page)
{
    unsigned long pfn = page_to_pfn(page);
    l3_pgentry_t *pl3e;
    int           i;

    pl3e = map_domain_page(pfn);

    for ( i = 0; i < L3_PAGETABLE_ENTRIES; i++ )
        if ( is_guest_l3_slot(i) )
            put_page_from_l3e(pl3e[i], pfn);

    unmap_domain_page(pl3e);
}

#endif

#if CONFIG_PAGING_LEVELS >= 4

static void free_l4_table(struct pfn_info *page)
{
    unsigned long pfn = page_to_pfn(page);
    l4_pgentry_t *pl4e = page_to_virt(page);
    int           i;

    for ( i = 0; i < L4_PAGETABLE_ENTRIES; i++ )
        if ( is_guest_l4_slot(i) )
            put_page_from_l4e(pl4e[i], pfn);
}

#endif

static inline int update_l1e(l1_pgentry_t *pl1e, 
                             l1_pgentry_t  ol1e, 
                             l1_pgentry_t  nl1e)
{
    intpte_t o = l1e_get_intpte(ol1e);
    intpte_t n = l1e_get_intpte(nl1e);

    if ( unlikely(cmpxchg_user(pl1e, o, n) != 0) ||
         unlikely(o != l1e_get_intpte(ol1e)) )
    {
        MEM_LOG("Failed to update %" PRIpte " -> %" PRIpte
                ": saw %" PRIpte "\n",
                l1e_get_intpte(ol1e),
                l1e_get_intpte(nl1e),
                o);
        return 0;
    }
    return 1;
}


/* Update the L1 entry at pl1e to new value nl1e. */
static int mod_l1_entry(l1_pgentry_t *pl1e, l1_pgentry_t nl1e)
{
    l1_pgentry_t ol1e;
    struct domain *d = current->domain;

    if ( unlikely(__copy_from_user(&ol1e, pl1e, sizeof(ol1e)) != 0) )
        return 0;

    if ( unlikely(shadow_mode_refcounts(d)) )
        return update_l1e(pl1e, ol1e, nl1e);

    if ( l1e_get_flags(nl1e) & _PAGE_PRESENT )
    {
        if ( unlikely(l1e_get_flags(nl1e) & L1_DISALLOW_MASK) )
        {
            MEM_LOG("Bad L1 flags %x\n",
                    l1e_get_flags(nl1e) & L1_DISALLOW_MASK);
            return 0;
        }

        /* Fast path for identical mapping, r/w and presence. */
        if ( !l1e_has_changed(ol1e, nl1e, _PAGE_RW | _PAGE_PRESENT))
            return update_l1e(pl1e, ol1e, nl1e);

        if ( unlikely(!get_page_from_l1e(nl1e, FOREIGNDOM)) )
            return 0;
        
        if ( unlikely(!update_l1e(pl1e, ol1e, nl1e)) )
        {
            put_page_from_l1e(nl1e, d);
            return 0;
        }
    }
    else
    {
        if ( unlikely(!update_l1e(pl1e, ol1e, nl1e)) )
            return 0;
    }

    put_page_from_l1e(ol1e, d);
    return 1;
}

#define UPDATE_ENTRY(_t,_p,_o,_n) ({                                    \
    intpte_t __o = cmpxchg((intpte_t *)(_p),                            \
                           _t ## e_get_intpte(_o),                      \
                           _t ## e_get_intpte(_n));                     \
    if ( __o != _t ## e_get_intpte(_o) )                                \
        MEM_LOG("Failed to update %" PRIpte " -> %" PRIpte              \
                ": saw %" PRIpte "",                                    \
                (_t ## e_get_intpte(_o)),                               \
                (_t ## e_get_intpte(_n)),                               \
                (__o));                                                 \
    (__o == _t ## e_get_intpte(_o)); })

/* Update the L2 entry at pl2e to new value nl2e. pl2e is within frame pfn. */
static int mod_l2_entry(l2_pgentry_t *pl2e, 
                        l2_pgentry_t nl2e, 
                        unsigned long pfn,
                        unsigned long type)
{
    l2_pgentry_t ol2e;
    unsigned long vaddr = 0;

    if ( unlikely(!is_guest_l2_slot(type,pgentry_ptr_to_slot(pl2e))) )
    {
        MEM_LOG("Illegal L2 update attempt in Xen-private area %p", pl2e);
        return 0;
    }

    if ( unlikely(__copy_from_user(&ol2e, pl2e, sizeof(ol2e)) != 0) )
        return 0;

    if ( l2e_get_flags(nl2e) & _PAGE_PRESENT )
    {
        if ( unlikely(l2e_get_flags(nl2e) & L2_DISALLOW_MASK) )
        {
            MEM_LOG("Bad L2 flags %x\n",
                    l2e_get_flags(nl2e) & L2_DISALLOW_MASK);
            return 0;
        }

        /* Fast path for identical mapping and presence. */
        if ( !l2e_has_changed(ol2e, nl2e, _PAGE_PRESENT))
            return UPDATE_ENTRY(l2, pl2e, ol2e, nl2e);

        if ( unlikely(!l1_backptr(&vaddr, pgentry_ptr_to_slot(pl2e), type)) ||
             unlikely(!get_page_from_l2e(nl2e, pfn, current->domain, vaddr)) )
            return 0;

        if ( unlikely(!UPDATE_ENTRY(l2, pl2e, ol2e, nl2e)) )
        {
            put_page_from_l2e(nl2e, pfn);
            return 0;
        }
    }
    else if ( unlikely(!UPDATE_ENTRY(l2, pl2e, ol2e, nl2e)) )
    {
        return 0;
    }

    put_page_from_l2e(ol2e, pfn);
    return 1;
}


#if CONFIG_PAGING_LEVELS >= 3

/* Update the L3 entry at pl3e to new value nl3e. pl3e is within frame pfn. */
static int mod_l3_entry(l3_pgentry_t *pl3e, 
                        l3_pgentry_t nl3e, 
                        unsigned long pfn,
                        unsigned long type)
{
    l3_pgentry_t ol3e;
    unsigned long vaddr;

    if ( unlikely(!is_guest_l3_slot(pgentry_ptr_to_slot(pl3e))) )
    {
        MEM_LOG("Illegal L3 update attempt in Xen-private area %p", pl3e);
        return 0;
    }

#ifdef CONFIG_X86_PAE
    /*
     * Disallow updates to final L3 slot. It contains Xen mappings, and it
     * would be a pain to ensure they remain continuously valid throughout.
     */
    if ( pgentry_ptr_to_slot(pl3e) >= 3 )
        return 0;
#endif

    if ( unlikely(__copy_from_user(&ol3e, pl3e, sizeof(ol3e)) != 0) )
        return 0;

    if ( l3e_get_flags(nl3e) & _PAGE_PRESENT )
    {
        if ( unlikely(l3e_get_flags(nl3e) & L3_DISALLOW_MASK) )
        {
            MEM_LOG("Bad L3 flags %x\n",
                    l3e_get_flags(nl3e) & L3_DISALLOW_MASK);
            return 0;
        }

        /* Fast path for identical mapping and presence. */
        if (!l3e_has_changed(ol3e, nl3e, _PAGE_PRESENT))
            return UPDATE_ENTRY(l3, pl3e, ol3e, nl3e);

#if CONFIG_PAGING_LEVELS >= 4
        if ( unlikely(!l2_backptr(&vaddr, pgentry_ptr_to_slot(pl3e), type)) ||
             unlikely(!get_page_from_l3e(nl3e, pfn, current->domain, vaddr)) )
            return 0; 
#else
        vaddr = (((unsigned long)pl3e & ~PAGE_MASK) / sizeof(l3_pgentry_t))
            << L3_PAGETABLE_SHIFT;
        if ( unlikely(!get_page_from_l3e(nl3e, pfn, current->domain, vaddr)) )
            return 0;
#endif

        if ( unlikely(!UPDATE_ENTRY(l3, pl3e, ol3e, nl3e)) )
        {
            put_page_from_l3e(nl3e, pfn);
            return 0;
        }
    }
    else if ( unlikely(!UPDATE_ENTRY(l3, pl3e, ol3e, nl3e)) )
    {
        return 0;
    }

    BUG_ON(!create_pae_xen_mappings(pl3e));
    put_page_from_l3e(ol3e, pfn);
    return 1;
}

#endif

#if CONFIG_PAGING_LEVELS >= 4

/* Update the L4 entry at pl4e to new value nl4e. pl4e is within frame pfn. */
static int mod_l4_entry(l4_pgentry_t *pl4e, 
                        l4_pgentry_t nl4e, 
                        unsigned long pfn,
                        unsigned long type)
{
    l4_pgentry_t ol4e;
    unsigned long vaddr;

    if ( unlikely(!is_guest_l4_slot(pgentry_ptr_to_slot(pl4e))) )
    {
        MEM_LOG("Illegal L4 update attempt in Xen-private area %p", pl4e);
        return 0;
    }

    if ( unlikely(__copy_from_user(&ol4e, pl4e, sizeof(ol4e)) != 0) )
        return 0;

    if ( l4e_get_flags(nl4e) & _PAGE_PRESENT )
    {
        if ( unlikely(l4e_get_flags(nl4e) & L4_DISALLOW_MASK) )
        {
            MEM_LOG("Bad L4 flags %x\n",
                    l4e_get_flags(nl4e) & L4_DISALLOW_MASK);
            return 0;
        }

        /* Fast path for identical mapping and presence. */
        if (!l4e_has_changed(ol4e, nl4e, _PAGE_PRESENT))
            return UPDATE_ENTRY(l4, pl4e, ol4e, nl4e);

        if ( unlikely(!l3_backptr(&vaddr, pgentry_ptr_to_slot(pl4e), type)) ||
             unlikely(!get_page_from_l4e(nl4e, pfn, current->domain, vaddr)) )
            return 0;

        if ( unlikely(!UPDATE_ENTRY(l4, pl4e, ol4e, nl4e)) )
        {
            put_page_from_l4e(nl4e, pfn);
            return 0;
        }
    }
    else if ( unlikely(!UPDATE_ENTRY(l4, pl4e, ol4e, nl4e)) )
    {
        return 0;
    }

    put_page_from_l4e(ol4e, pfn);
    return 1;
}

#endif

int alloc_page_type(struct pfn_info *page, unsigned long type)
{
    switch ( type & PGT_type_mask )
    {
    case PGT_l1_page_table:
        return alloc_l1_table(page);
    case PGT_l2_page_table:
        return alloc_l2_table(page, type);
    case PGT_l3_page_table:
        return alloc_l3_table(page, type);
    case PGT_l4_page_table:
        return alloc_l4_table(page, type);
    case PGT_gdt_page:
    case PGT_ldt_page:
        return alloc_segdesc_page(page);
    default:
        printk("Bad type in alloc_page_type %lx t=%" PRtype_info " c=%x\n", 
               type, page->u.inuse.type_info,
               page->count_info);
        BUG();
    }

    return 0;
}


void free_page_type(struct pfn_info *page, unsigned long type)
{
    struct domain *owner = page_get_owner(page);
    unsigned long gpfn;

    if ( owner != NULL )
    {
        if ( unlikely(shadow_mode_refcounts(owner)) )
            return;
        if ( unlikely(shadow_mode_enabled(owner)) )
        {
            gpfn = __mfn_to_gpfn(owner, page_to_pfn(page));
            ASSERT(VALID_M2P(gpfn));
            remove_shadow(owner, gpfn, type & PGT_type_mask);
        }
    }

    switch (type  & PGT_type_mask)
    {
    case PGT_l1_page_table:
        free_l1_table(page);
        break;

    case PGT_l2_page_table:
        free_l2_table(page);
        break;

#if CONFIG_PAGING_LEVELS >= 3
    case PGT_l3_page_table:
        free_l3_table(page);
        break;
#endif

#if CONFIG_PAGING_LEVELS >= 4
    case PGT_l4_page_table:
        free_l4_table(page);
        break;
#endif

    default:
        printk("%s: type %lx pfn %lx\n",__FUNCTION__,
               type, page_to_pfn(page));
        BUG();
    }
}


void put_page_type(struct pfn_info *page)
{
    unsigned long nx, x, y = page->u.inuse.type_info;

 again:
    do {
        x  = y;
        nx = x - 1;

        ASSERT((x & PGT_count_mask) != 0);

        /*
         * The page should always be validated while a reference is held. The 
         * exception is during domain destruction, when we forcibly invalidate 
         * page-table pages if we detect a referential loop.
         * See domain.c:relinquish_list().
         */
        ASSERT((x & PGT_validated) || 
               test_bit(_DOMF_dying, &page_get_owner(page)->domain_flags));

        if ( unlikely((nx & PGT_count_mask) == 0) )
        {
            /* Record TLB information for flush later. Races are harmless. */
            page->tlbflush_timestamp = tlbflush_current_time();
            
            if ( unlikely((nx & PGT_type_mask) <= PGT_l4_page_table) &&
                 likely(nx & PGT_validated) )
            {
                /*
                 * Page-table pages must be unvalidated when count is zero. The
                 * 'free' is safe because the refcnt is non-zero and validated
                 * bit is clear => other ops will spin or fail.
                 */
                if ( unlikely((y = cmpxchg(&page->u.inuse.type_info, x, 
                                           x & ~PGT_validated)) != x) )
                    goto again;
                /* We cleared the 'valid bit' so we do the clean up. */
                free_page_type(page, x);
                /* Carry on, but with the 'valid bit' now clear. */
                x  &= ~PGT_validated;
                nx &= ~PGT_validated;
            }
        }
        else if ( unlikely(((nx & (PGT_pinned | PGT_count_mask)) == 
                            (PGT_pinned | 1)) &&
                           ((nx & PGT_type_mask) != PGT_writable_page)) )
        {
            /* Page is now only pinned. Make the back pointer mutable again. */
            nx |= PGT_va_mutable;
        }
    }
    while ( unlikely((y = cmpxchg(&page->u.inuse.type_info, x, nx)) != x) );
}


int get_page_type(struct pfn_info *page, unsigned long type)
{
    unsigned long nx, x, y = page->u.inuse.type_info;

 again:
    do {
        x  = y;
        nx = x + 1;
        if ( unlikely((nx & PGT_count_mask) == 0) )
        {
            MEM_LOG("Type count overflow on pfn %lx", page_to_pfn(page));
            return 0;
        }
        else if ( unlikely((x & PGT_count_mask) == 0) )
        {
            if ( (x & (PGT_type_mask|PGT_va_mask)) != type )
            {
                if ( (x & PGT_type_mask) != (type & PGT_type_mask) )
                {
                    /*
                     * On type change we check to flush stale TLB
                     * entries. This may be unnecessary (e.g., page
                     * was GDT/LDT) but those circumstances should be
                     * very rare.
                     */
                    cpumask_t mask = page_get_owner(page)->cpumask;
                    tlbflush_filter(mask, page->tlbflush_timestamp);

                    if ( unlikely(!cpus_empty(mask)) )
                    {
                        perfc_incrc(need_flush_tlb_flush);
                        flush_tlb_mask(mask);
                    }
                }

                /* We lose existing type, back pointer, and validity. */
                nx &= ~(PGT_type_mask | PGT_va_mask | PGT_validated);
                nx |= type;

                /* No special validation needed for writable pages. */
                /* Page tables and GDT/LDT need to be scanned for validity. */
                if ( type == PGT_writable_page )
                    nx |= PGT_validated;
            }
        }
        else
        {
            if ( unlikely((x & (PGT_type_mask|PGT_va_mask)) != type) )
            {
                if ( unlikely((x & PGT_type_mask) != (type & PGT_type_mask) ) )
                {
                    if ( ((x & PGT_type_mask) != PGT_l2_page_table) ||
                         ((type & PGT_type_mask) != PGT_l1_page_table) )
                        MEM_LOG("Bad type (saw %" PRtype_info
                                "!= exp %" PRtype_info ") for pfn %lx",
                                x, type, page_to_pfn(page));
                    return 0;
                }
                else if ( (x & PGT_va_mask) == PGT_va_mutable )
                {
                    /* The va backpointer is mutable, hence we update it. */
                    nx &= ~PGT_va_mask;
                    nx |= type; /* we know the actual type is correct */
                }
                else if ( ((type & PGT_va_mask) != PGT_va_mutable) &&
                          ((type & PGT_va_mask) != (x & PGT_va_mask)) )
                {
#ifdef CONFIG_X86_PAE
                    /* We use backptr as extra typing. Cannot be unknown. */
                    if ( (type & PGT_type_mask) == PGT_l2_page_table )
                        return 0;
#endif
                    /* This table is possibly mapped at multiple locations. */
                    nx &= ~PGT_va_mask;
                    nx |= PGT_va_unknown;
                }
            }
            if ( unlikely(!(x & PGT_validated)) )
            {
                /* Someone else is updating validation of this page. Wait... */
                while ( (y = page->u.inuse.type_info) == x )
                    cpu_relax();
                goto again;
            }
        }
    }
    while ( unlikely((y = cmpxchg(&page->u.inuse.type_info, x, nx)) != x) );

    if ( unlikely(!(nx & PGT_validated)) )
    {
        /* Try to validate page type; drop the new reference on failure. */
        if ( unlikely(!alloc_page_type(page, type)) )
        {
            MEM_LOG("Error while validating pfn %lx for type %" PRtype_info "."
                    " caf=%08x taf=%" PRtype_info,
                    page_to_pfn(page), type,
                    page->count_info,
                    page->u.inuse.type_info);
            /* Noone else can get a reference. We hold the only ref. */
            page->u.inuse.type_info = 0;
            return 0;
        }

        /* Noone else is updating simultaneously. */
        __set_bit(_PGT_validated, &page->u.inuse.type_info);
    }

    return 1;
}


int new_guest_cr3(unsigned long mfn)
{
    struct vcpu *v = current;
    struct domain *d = v->domain;
    int okay;
    unsigned long old_base_mfn;

    if ( shadow_mode_refcounts(d) )
        okay = get_page_from_pagenr(mfn, d);
    else
        okay = get_page_and_type_from_pagenr(mfn, PGT_root_page_table, d);

    if ( likely(okay) )
    {
        invalidate_shadow_ldt(v);

        old_base_mfn = pagetable_get_pfn(v->arch.guest_table);
        v->arch.guest_table = mk_pagetable(mfn << PAGE_SHIFT);
        update_pagetables(v); /* update shadow_table and monitor_table */

        write_ptbase(v);

        if ( shadow_mode_refcounts(d) )
            put_page(&frame_table[old_base_mfn]);
        else
            put_page_and_type(&frame_table[old_base_mfn]);

        /* CR3 also holds a ref to its shadow... */
        if ( shadow_mode_enabled(d) )
        {
            if ( v->arch.monitor_shadow_ref )
                put_shadow_ref(v->arch.monitor_shadow_ref);
            v->arch.monitor_shadow_ref =
                pagetable_get_pfn(v->arch.monitor_table);
            ASSERT(!page_get_owner(&frame_table[v->arch.monitor_shadow_ref]));
            get_shadow_ref(v->arch.monitor_shadow_ref);
        }
    }
    else
    {
        MEM_LOG("Error while installing new baseptr %lx", mfn);
    }

    return okay;
}

static void process_deferred_ops(unsigned int cpu)
{
    unsigned int deferred_ops;
    struct domain *d = current->domain;

    deferred_ops = percpu_info[cpu].deferred_ops;
    percpu_info[cpu].deferred_ops = 0;

    if ( deferred_ops & DOP_FLUSH_TLB )
    {
        if ( shadow_mode_enabled(d) )
            shadow_sync_all(d);
        local_flush_tlb();
    }
        
    if ( deferred_ops & DOP_RELOAD_LDT )
        (void)map_ldt_shadow_page(0);

    if ( unlikely(percpu_info[cpu].foreign != NULL) )
    {
        put_domain(percpu_info[cpu].foreign);
        percpu_info[cpu].foreign = NULL;
    }
}

static int set_foreigndom(unsigned int cpu, domid_t domid)
{
    struct domain *e, *d = current->domain;
    int okay = 1;

    if ( (e = percpu_info[cpu].foreign) != NULL )
        put_domain(e);
    percpu_info[cpu].foreign = NULL;
    
    if ( domid == DOMID_SELF )
        goto out;

    if ( !IS_PRIV(d) )
    {
        switch ( domid )
        {
        case DOMID_IO:
            get_knownalive_domain(dom_io);
            percpu_info[cpu].foreign = dom_io;
            break;
        default:
            MEM_LOG("Dom %u cannot set foreign dom\n", d->domain_id);
            okay = 0;
            break;
        }
    }
    else
    {
        percpu_info[cpu].foreign = e = find_domain_by_id(domid);
        if ( e == NULL )
        {
            switch ( domid )
            {
            case DOMID_XEN:
                get_knownalive_domain(dom_xen);
                percpu_info[cpu].foreign = dom_xen;
                break;
            case DOMID_IO:
                get_knownalive_domain(dom_io);
                percpu_info[cpu].foreign = dom_io;
                break;
            default:
                MEM_LOG("Unknown domain '%u'", domid);
                okay = 0;
                break;
            }
        }
    }

 out:
    return okay;
}

static inline cpumask_t vcpumask_to_pcpumask(
    struct domain *d, unsigned long vmask)
{
    unsigned int vcpu_id;
    cpumask_t    pmask;
    struct vcpu *v;

    while ( vmask != 0 )
    {
        vcpu_id = find_first_set_bit(vmask);
        vmask &= ~(1UL << vcpu_id);
        if ( (vcpu_id < MAX_VIRT_CPUS) &&
             ((v = d->vcpu[vcpu_id]) != NULL) )
            cpu_set(v->processor, pmask);
    }

    return pmask;
}

int do_mmuext_op(
    struct mmuext_op *uops,
    unsigned int count,
    unsigned int *pdone,
    unsigned int foreigndom)
{
    struct mmuext_op op;
    int rc = 0, i = 0, okay, cpu = smp_processor_id();
    unsigned long type, done = 0;
    struct pfn_info *page;
    struct vcpu *v = current;
    struct domain *d = v->domain, *e;
    u32 x, y, _d, _nd;

    LOCK_BIGLOCK(d);

    cleanup_writable_pagetable(d);

    if ( unlikely(count & MMU_UPDATE_PREEMPTED) )
    {
        count &= ~MMU_UPDATE_PREEMPTED;
        if ( unlikely(pdone != NULL) )
            (void)get_user(done, pdone);
    }

    if ( !set_foreigndom(cpu, foreigndom) )
    {
        rc = -EINVAL;
        goto out;
    }

    if ( unlikely(!array_access_ok(uops, count, sizeof(op))) )
    {
        rc = -EFAULT;
        goto out;
    }

    for ( i = 0; i < count; i++ )
    {
        if ( hypercall_preempt_check() )
        {
            rc = hypercall4_create_continuation(
                __HYPERVISOR_mmuext_op, uops,
                (count - i) | MMU_UPDATE_PREEMPTED, pdone, foreigndom);
            break;
        }

        if ( unlikely(__copy_from_user(&op, uops, sizeof(op)) != 0) )
        {
            MEM_LOG("Bad __copy_from_user");
            rc = -EFAULT;
            break;
        }

        okay = 1;
        page = &frame_table[op.mfn];

        switch ( op.cmd )
        {
        case MMUEXT_PIN_L1_TABLE:
            type = PGT_l1_page_table | PGT_va_mutable;

        pin_page:
            if ( shadow_mode_refcounts(FOREIGNDOM) )
                type = PGT_writable_page;

            okay = get_page_and_type_from_pagenr(op.mfn, type, FOREIGNDOM);
            if ( unlikely(!okay) )
            {
                MEM_LOG("Error while pinning mfn %lx", op.mfn);
                break;
            }
            
            if ( unlikely(test_and_set_bit(_PGT_pinned,
                                           &page->u.inuse.type_info)) )
            {
                MEM_LOG("Mfn %lx already pinned", op.mfn);
                put_page_and_type(page);
                okay = 0;
                break;
            }
            
            break;

#ifndef CONFIG_X86_PAE /* Unsafe on PAE because of Xen-private mappings. */
        case MMUEXT_PIN_L2_TABLE:
            type = PGT_l2_page_table | PGT_va_mutable;
            goto pin_page;
#endif

        case MMUEXT_PIN_L3_TABLE:
            type = PGT_l3_page_table | PGT_va_mutable;
            goto pin_page;

        case MMUEXT_PIN_L4_TABLE:
            type = PGT_l4_page_table | PGT_va_mutable;
            goto pin_page;

        case MMUEXT_UNPIN_TABLE:
            if ( unlikely(!(okay = get_page_from_pagenr(op.mfn, FOREIGNDOM))) )
            {
                MEM_LOG("Mfn %lx bad domain (dom=%p)",
                        op.mfn, page_get_owner(page));
            }
            else if ( likely(test_and_clear_bit(_PGT_pinned, 
                                                &page->u.inuse.type_info)) )
            {
                put_page_and_type(page);
                put_page(page);
            }
            else
            {
                okay = 0;
                put_page(page);
                MEM_LOG("Mfn %lx not pinned", op.mfn);
            }
            break;

        case MMUEXT_NEW_BASEPTR:
            okay = new_guest_cr3(op.mfn);
            percpu_info[cpu].deferred_ops &= ~DOP_FLUSH_TLB;
            break;
        
#ifdef __x86_64__
        case MMUEXT_NEW_USER_BASEPTR:
            okay = get_page_and_type_from_pagenr(
                op.mfn, PGT_root_page_table, d);
            if ( unlikely(!okay) )
            {
                MEM_LOG("Error while installing new mfn %lx", op.mfn);
            }
            else
            {
                unsigned long old_mfn =
                    pagetable_get_pfn(v->arch.guest_table_user);
                v->arch.guest_table_user = mk_pagetable(op.mfn << PAGE_SHIFT);
                if ( old_mfn != 0 )
                    put_page_and_type(&frame_table[old_mfn]);
            }
            break;
#endif
        
        case MMUEXT_TLB_FLUSH_LOCAL:
            percpu_info[cpu].deferred_ops |= DOP_FLUSH_TLB;
            break;
    
        case MMUEXT_INVLPG_LOCAL:
            if ( shadow_mode_enabled(d) )
                shadow_invlpg(v, op.linear_addr);
            local_flush_tlb_one(op.linear_addr);
            break;

        case MMUEXT_TLB_FLUSH_MULTI:
        case MMUEXT_INVLPG_MULTI:
        {
            unsigned long vmask;
            cpumask_t     pmask;
            if ( unlikely(get_user(vmask, (unsigned long *)op.vcpumask)) )
            {
                okay = 0;
                break;
            }
            pmask = vcpumask_to_pcpumask(d, vmask);
            cpus_and(pmask, pmask, d->cpumask);
            if ( op.cmd == MMUEXT_TLB_FLUSH_MULTI )
                flush_tlb_mask(pmask);
            else
                flush_tlb_one_mask(pmask, op.linear_addr);
            break;
        }

        case MMUEXT_TLB_FLUSH_ALL:
            flush_tlb_mask(d->cpumask);
            break;
    
        case MMUEXT_INVLPG_ALL:
            flush_tlb_one_mask(d->cpumask, op.linear_addr);
            break;

        case MMUEXT_FLUSH_CACHE:
            if ( unlikely(!IS_CAPABLE_PHYSDEV(d)) )
            {
                MEM_LOG("Non-physdev domain tried to FLUSH_CACHE.\n");
                okay = 0;
            }
            else
            {
                wbinvd();
            }
            break;

        case MMUEXT_SET_LDT:
        {
            if ( shadow_mode_external(d) )
            {
                MEM_LOG("ignoring SET_LDT hypercall from external "
                        "domain %u\n", d->domain_id);
                okay = 0;
                break;
            }

            unsigned long ptr  = op.linear_addr;
            unsigned long ents = op.nr_ents;
            if ( ((ptr & (PAGE_SIZE-1)) != 0) || 
                 (ents > 8192) ||
                 !array_access_ok(ptr, ents, LDT_ENTRY_SIZE) )
            {
                okay = 0;
                MEM_LOG("Bad args to SET_LDT: ptr=%lx, ents=%lx", ptr, ents);
            }
            else if ( (v->arch.guest_context.ldt_ents != ents) || 
                      (v->arch.guest_context.ldt_base != ptr) )
            {
                invalidate_shadow_ldt(v);
                v->arch.guest_context.ldt_base = ptr;
                v->arch.guest_context.ldt_ents = ents;
                load_LDT(v);
                percpu_info[cpu].deferred_ops &= ~DOP_RELOAD_LDT;
                if ( ents != 0 )
                    percpu_info[cpu].deferred_ops |= DOP_RELOAD_LDT;
            }
            break;
        }

        case MMUEXT_REASSIGN_PAGE:
            if ( unlikely(!IS_PRIV(d)) )
            {
                MEM_LOG("Dom %u has no reassignment priv", d->domain_id);
                okay = 0;
                break;
            }
            
            e = percpu_info[cpu].foreign;
            if ( unlikely(e == NULL) )
            {
                MEM_LOG("No FOREIGNDOM to reassign mfn %lx to", op.mfn);
                okay = 0;
                break;
            }
            
            /*
             * Grab both page_list locks, in order. This prevents the page from
             * disappearing elsewhere while we modify the owner, and we'll need
             * both locks if we're successful so that we can change lists.
             */
            if ( d < e )
            {
                spin_lock(&d->page_alloc_lock);
                spin_lock(&e->page_alloc_lock);
            }
            else
            {
                spin_lock(&e->page_alloc_lock);
                spin_lock(&d->page_alloc_lock);
            }
            
            /*
             * Check that 'e' will accept the page and has reservation
             * headroom. Also, a domain mustn't have PGC_allocated pages when
             * it is dying. 
             */
            ASSERT(e->tot_pages <= e->max_pages);
            if ( unlikely(test_bit(_DOMF_dying, &e->domain_flags)) ||
                 unlikely(e->tot_pages == e->max_pages) ||
                 unlikely(IS_XEN_HEAP_FRAME(page)) )
            {
                MEM_LOG("Transferee has no reservation headroom (%d,%d), or "
                        "page is in Xen heap (%lx), or dom is dying (%ld).\n",
                        e->tot_pages, e->max_pages, op.mfn, e->domain_flags);
                okay = 0;
                goto reassign_fail;
            }

            /*
             * The tricky bit: atomically change owner while there is just one
             * benign reference to the page (PGC_allocated). If that reference
             * disappears then the deallocation routine will safely spin.
             */
            _d  = pickle_domptr(d);
            _nd = page->u.inuse._domain;
            y   = page->count_info;
            do {
                x = y;
                if ( unlikely((x & (PGC_count_mask|PGC_allocated)) != 
                              (1|PGC_allocated)) ||
                     unlikely(_nd != _d) )
                {
                    MEM_LOG("Bad page values %lx: ed=%p(%u), sd=%p,"
                            " caf=%08x, taf=%" PRtype_info "\n",
                            page_to_pfn(page), d, d->domain_id,
                            unpickle_domptr(_nd), x, page->u.inuse.type_info);
                    okay = 0;
                    goto reassign_fail;
                }
                __asm__ __volatile__(
                    LOCK_PREFIX "cmpxchg8b %3"
                    : "=d" (_nd), "=a" (y), "=c" (e),
                    "=m" (*(volatile u64 *)(&page->count_info))
                    : "0" (_d), "1" (x), "c" (e), "b" (x) );
            } 
            while ( unlikely(_nd != _d) || unlikely(y != x) );
            
            /*
             * Unlink from 'd'. We transferred at least one reference to 'e',
             * so noone else is spinning to try to delete this page from 'd'.
             */
            d->tot_pages--;
            list_del(&page->list);
            
            /*
             * Add the page to 'e'. Someone may already have removed the last
             * reference and want to remove the page from 'e'. However, we have
             * the lock so they'll spin waiting for us.
             */
            if ( unlikely(e->tot_pages++ == 0) )
                get_knownalive_domain(e);
            list_add_tail(&page->list, &e->page_list);
            
        reassign_fail:        
            spin_unlock(&d->page_alloc_lock);
            spin_unlock(&e->page_alloc_lock);
            break;
            
        default:
            MEM_LOG("Invalid extended pt command 0x%x", op.cmd);
            okay = 0;
            break;
        }

        if ( unlikely(!okay) )
        {
            rc = -EINVAL;
            break;
        }

        uops++;
    }

 out:
    process_deferred_ops(cpu);

    /* Add incremental work we have done to the @done output parameter. */
    if ( unlikely(pdone != NULL) )
        __put_user(done + i, pdone);

    UNLOCK_BIGLOCK(d);
    return rc;
}

int do_mmu_update(
    mmu_update_t *ureqs,
    unsigned int count,
    unsigned int *pdone,
    unsigned int foreigndom)
{
    mmu_update_t req;
    void *va;
    unsigned long gpfn, mfn;
    struct pfn_info *page;
    int rc = 0, okay = 1, i = 0, cpu = smp_processor_id();
    unsigned int cmd, done = 0;
    struct vcpu *v = current;
    struct domain *d = v->domain;
    unsigned long type_info;
    struct domain_mmap_cache mapcache, sh_mapcache;

    LOCK_BIGLOCK(d);

    cleanup_writable_pagetable(d);

    if ( unlikely(shadow_mode_enabled(d)) )
        check_pagetable(v, "pre-mmu"); /* debug */

    if ( unlikely(count & MMU_UPDATE_PREEMPTED) )
    {
        count &= ~MMU_UPDATE_PREEMPTED;
        if ( unlikely(pdone != NULL) )
            (void)get_user(done, pdone);
    }

    domain_mmap_cache_init(&mapcache);
    domain_mmap_cache_init(&sh_mapcache);

    if ( !set_foreigndom(cpu, foreigndom) )
    {
        rc = -EINVAL;
        goto out;
    }

    perfc_incrc(calls_to_mmu_update); 
    perfc_addc(num_page_updates, count);
    perfc_incr_histo(bpt_updates, count, PT_UPDATES);

    if ( unlikely(!array_access_ok(ureqs, count, sizeof(req))) )
    {
        rc = -EFAULT;
        goto out;
    }

    for ( i = 0; i < count; i++ )
    {
        if ( hypercall_preempt_check() )
        {
            rc = hypercall4_create_continuation(
                __HYPERVISOR_mmu_update, ureqs, 
                (count - i) | MMU_UPDATE_PREEMPTED, pdone, foreigndom);
            break;
        }

        if ( unlikely(__copy_from_user(&req, ureqs, sizeof(req)) != 0) )
        {
            MEM_LOG("Bad __copy_from_user");
            rc = -EFAULT;
            break;
        }

        cmd = req.ptr & (sizeof(l1_pgentry_t)-1);
        okay = 0;

        switch ( cmd )
        {
            /*
             * MMU_NORMAL_PT_UPDATE: Normal update to any level of page table.
             */
        case MMU_NORMAL_PT_UPDATE:

            gpfn = req.ptr >> PAGE_SHIFT;
            mfn = __gpfn_to_mfn(d, gpfn);

            if ( unlikely(!get_page_from_pagenr(mfn, current->domain)) )
            {
                MEM_LOG("Could not get page for normal update");
                break;
            }

            va = map_domain_page_with_cache(mfn, &mapcache);
            va = (void *)((unsigned long)va +
                          (unsigned long)(req.ptr & ~PAGE_MASK));
            page = &frame_table[mfn];

            switch ( (type_info = page->u.inuse.type_info) & PGT_type_mask )
            {
            case PGT_l1_page_table: 
                ASSERT( !shadow_mode_refcounts(d) );
                if ( likely(get_page_type(
                    page, type_info & (PGT_type_mask|PGT_va_mask))) )
                {
                    l1_pgentry_t l1e;

                    /* FIXME: doesn't work with PAE */
                    l1e = l1e_from_intpte(req.val);
                    okay = mod_l1_entry(va, l1e);
                    if ( okay && unlikely(shadow_mode_enabled(d)) )
                        shadow_l1_normal_pt_update(
                            d, req.ptr, l1e, &sh_mapcache);
                    put_page_type(page);
                }
                break;
            case PGT_l2_page_table:
                ASSERT( !shadow_mode_refcounts(d) );
                if ( likely(get_page_type(
                    page, type_info & (PGT_type_mask|PGT_va_mask))) )
                {
                    l2_pgentry_t l2e;

                    /* FIXME: doesn't work with PAE */
                    l2e = l2e_from_intpte(req.val);
                    okay = mod_l2_entry(
                        (l2_pgentry_t *)va, l2e, mfn, type_info);
                    if ( okay && unlikely(shadow_mode_enabled(d)) )
                        shadow_l2_normal_pt_update(
                            d, req.ptr, l2e, &sh_mapcache);
                    put_page_type(page);
                }
                break;
#if CONFIG_PAGING_LEVELS >= 3
            case PGT_l3_page_table:
                ASSERT( !shadow_mode_refcounts(d) );
                if ( likely(get_page_type(
                    page, type_info & (PGT_type_mask|PGT_va_mask))) )
                {
                    l3_pgentry_t l3e;

                    /* FIXME: doesn't work with PAE */
                    l3e = l3e_from_intpte(req.val);
                    okay = mod_l3_entry(va, l3e, mfn, type_info);
                    if ( okay && unlikely(shadow_mode_enabled(d)) )
                        shadow_l3_normal_pt_update(
                            d, req.ptr, l3e, &sh_mapcache);
                    put_page_type(page);
                }
                break;
#endif
#if CONFIG_PAGING_LEVELS >= 4
            case PGT_l4_page_table:
                ASSERT( !shadow_mode_refcounts(d) );
                if ( likely(get_page_type(
                    page, type_info & (PGT_type_mask|PGT_va_mask))) )
                {
                    l4_pgentry_t l4e;

                    l4e = l4e_from_intpte(req.val);
                    okay = mod_l4_entry(va, l4e, mfn, type_info);
                    if ( okay && unlikely(shadow_mode_enabled(d)) )
                        shadow_l4_normal_pt_update(
                            d, req.ptr, l4e, &sh_mapcache);
                    put_page_type(page);
                }
                break;
#endif
            default:
                if ( likely(get_page_type(page, PGT_writable_page)) )
                {
                    if ( shadow_mode_enabled(d) )
                    {
                        shadow_lock(d);

                        if ( shadow_mode_log_dirty(d) )
                            __mark_dirty(d, mfn);

                        if ( page_is_page_table(page) &&
                             !page_out_of_sync(page) )
                        {
                            shadow_mark_mfn_out_of_sync(v, gpfn, mfn);
                        }
                    }

                    *(unsigned long *)va = req.val;
                    okay = 1;

                    if ( shadow_mode_enabled(d) )
                        shadow_unlock(d);

                    put_page_type(page);
                }
                break;
            }

            unmap_domain_page_with_cache(va, &mapcache);

            put_page(page);
            break;

        case MMU_MACHPHYS_UPDATE:

            mfn = req.ptr >> PAGE_SHIFT;
            gpfn = req.val;

            /* HACK ALERT...  Need to think about this some more... */
            if ( unlikely(shadow_mode_translate(FOREIGNDOM) && IS_PRIV(d)) )
            {
                shadow_lock(FOREIGNDOM);
                printk("privileged guest dom%d requests pfn=%lx to "
                       "map mfn=%lx for dom%d\n",
                       d->domain_id, gpfn, mfn, FOREIGNDOM->domain_id);
                set_machinetophys(mfn, gpfn);
                set_p2m_entry(FOREIGNDOM, gpfn, mfn, &sh_mapcache, &mapcache);
                okay = 1;
                shadow_unlock(FOREIGNDOM);
                break;
            }

            if ( unlikely(!get_page_from_pagenr(mfn, FOREIGNDOM)) )
            {
                MEM_LOG("Could not get page for mach->phys update");
                break;
            }

            if ( unlikely(shadow_mode_translate(FOREIGNDOM) && !IS_PRIV(d)) )
            {
                MEM_LOG("can't mutate the m2p of translated guests");
                break;
            }

            set_machinetophys(mfn, gpfn);
            okay = 1;

            /*
             * If in log-dirty mode, mark the corresponding
             * page as dirty.
             */
            if ( unlikely(shadow_mode_log_dirty(FOREIGNDOM)) &&
                 mark_dirty(FOREIGNDOM, mfn) )
                FOREIGNDOM->arch.shadow_dirty_block_count++;

            put_page(&frame_table[mfn]);
            break;

        default:
            MEM_LOG("Invalid page update command %x", cmd);
            break;
        }

        if ( unlikely(!okay) )
        {
            rc = -EINVAL;
            break;
        }

        ureqs++;
    }

 out:
    domain_mmap_cache_destroy(&mapcache);
    domain_mmap_cache_destroy(&sh_mapcache);

    process_deferred_ops(cpu);

    /* Add incremental work we have done to the @done output parameter. */
    if ( unlikely(pdone != NULL) )
        __put_user(done + i, pdone);

    if ( unlikely(shadow_mode_enabled(d)) )
        check_pagetable(v, "post-mmu"); /* debug */

    UNLOCK_BIGLOCK(d);
    return rc;
}


int update_grant_pte_mapping(
    unsigned long pte_addr, l1_pgentry_t _nl1e, 
    struct domain *d, struct vcpu *v)
{
    int rc = GNTST_okay;
    void *va;
    unsigned long gpfn, mfn;
    struct pfn_info *page;
    u32 type_info;
    l1_pgentry_t ol1e;

    ASSERT(spin_is_locked(&d->big_lock));
    ASSERT(!shadow_mode_refcounts(d));
    ASSERT((l1e_get_flags(_nl1e) & L1_DISALLOW_MASK) == 0);

    gpfn = pte_addr >> PAGE_SHIFT;
    mfn = __gpfn_to_mfn(d, gpfn);

    if ( unlikely(!get_page_from_pagenr(mfn, current->domain)) )
    {
        MEM_LOG("Could not get page for normal update");
        return GNTST_general_error;
    }
    
    va = map_domain_page(mfn);
    va = (void *)((unsigned long)va + (pte_addr & ~PAGE_MASK));
    page = pfn_to_page(mfn);

    type_info = page->u.inuse.type_info;
    if ( ((type_info & PGT_type_mask) != PGT_l1_page_table) ||
         !get_page_type(page, type_info & (PGT_type_mask|PGT_va_mask)) )
    {
        DPRINTK("Grant map attempted to update a non-L1 page\n");
        rc = GNTST_general_error;
        goto failed;
    }

    if ( __copy_from_user(&ol1e, (l1_pgentry_t *)va, sizeof(ol1e)) ||
         !update_l1e(va, ol1e, _nl1e) )
    {
        put_page_type(page);
        rc = GNTST_general_error;
        goto failed;
    } 

    put_page_from_l1e(ol1e, d);

    rc = (l1e_get_flags(ol1e) & _PAGE_PRESENT) ? GNTST_flush_all : GNTST_okay;

    if ( unlikely(shadow_mode_enabled(d)) )
    {
        struct domain_mmap_cache sh_mapcache;
        domain_mmap_cache_init(&sh_mapcache);
        shadow_l1_normal_pt_update(d, pte_addr, _nl1e, &sh_mapcache);
        domain_mmap_cache_destroy(&sh_mapcache);
    }

    put_page_type(page);
 
 failed:
    unmap_domain_page(va);
    put_page(page);
    return rc;
}

int clear_grant_pte_mapping(
    unsigned long addr, unsigned long frame, struct domain *d)
{
    int rc = GNTST_okay;
    void *va;
    unsigned long gpfn, mfn;
    struct pfn_info *page;
    u32 type_info;
    l1_pgentry_t ol1e;

    ASSERT(!shadow_mode_refcounts(d));

    gpfn = addr >> PAGE_SHIFT;
    mfn = __gpfn_to_mfn(d, gpfn);

    if ( unlikely(!get_page_from_pagenr(mfn, current->domain)) )
    {
        MEM_LOG("Could not get page for normal update");
        return GNTST_general_error;
    }
    
    va = map_domain_page(mfn);
    va = (void *)((unsigned long)va + (addr & ~PAGE_MASK));
    page = pfn_to_page(mfn);

    type_info = page->u.inuse.type_info;
    if ( ((type_info & PGT_type_mask) != PGT_l1_page_table) ||
         !get_page_type(page, type_info & (PGT_type_mask|PGT_va_mask)) )
    {
        DPRINTK("Grant map attempted to update a non-L1 page\n");
        rc = GNTST_general_error;
        goto failed;
    }

    if ( __copy_from_user(&ol1e, (l1_pgentry_t *)va, sizeof(ol1e)) )
    {
        put_page_type(page);
        rc = GNTST_general_error;
        goto failed;
    }
    
    /* Check that the virtual address supplied is actually mapped to frame. */
    if ( unlikely((l1e_get_intpte(ol1e) >> PAGE_SHIFT) != frame) )
    {
        DPRINTK("PTE entry %lx for address %lx doesn't match frame %lx\n",
                (unsigned long)l1e_get_intpte(ol1e), addr, frame);
        put_page_type(page);
        rc = GNTST_general_error;
        goto failed;
    }

    /* Delete pagetable entry. */
    if ( unlikely(__put_user(0, (unsigned long *)va)))
    {
        DPRINTK("Cannot delete PTE entry at %p.\n", va);
        put_page_type(page);
        rc = GNTST_general_error;
        goto failed;
    }

    if ( unlikely(shadow_mode_enabled(d)) )
    {
        struct domain_mmap_cache sh_mapcache;
        domain_mmap_cache_init(&sh_mapcache);
        shadow_l1_normal_pt_update(d, addr, l1e_empty(), &sh_mapcache);
        domain_mmap_cache_destroy(&sh_mapcache);
    }

    put_page_type(page);

 failed:
    unmap_domain_page(va);
    put_page(page);
    return rc;
}


int update_grant_va_mapping(
    unsigned long va, l1_pgentry_t _nl1e, struct domain *d, struct vcpu *v)
{
    int rc = GNTST_okay;
    l1_pgentry_t *pl1e, ol1e;
    
    ASSERT(spin_is_locked(&d->big_lock));
    ASSERT(!shadow_mode_refcounts(d));
    ASSERT((l1e_get_flags(_nl1e) & L1_DISALLOW_MASK) == 0);

    /*
     * This is actually overkill - we don't need to sync the L1 itself,
     * just everything involved in getting to this L1 (i.e. we need
     * linear_pg_table[l1_linear_offset(va)] to be in sync)...
     */
    __shadow_sync_va(v, va);

    pl1e = &linear_pg_table[l1_linear_offset(va)];

    if ( unlikely(__copy_from_user(&ol1e, pl1e, sizeof(ol1e)) != 0) ||
         !update_l1e(pl1e, ol1e, _nl1e) )
        return GNTST_general_error;

    put_page_from_l1e(ol1e, d);

    rc = (l1e_get_flags(ol1e) & _PAGE_PRESENT) ? GNTST_flush_one : GNTST_okay;

    if ( unlikely(shadow_mode_enabled(d)) )
        shadow_do_update_va_mapping(va, _nl1e, v);

    return rc;
}

int clear_grant_va_mapping(unsigned long addr, unsigned long frame)
{
    l1_pgentry_t *pl1e;
    unsigned long _ol1e;
    
    pl1e = &linear_pg_table[l1_linear_offset(addr)];

    if ( unlikely(__get_user(_ol1e, (unsigned long *)pl1e) != 0) )
    {
        DPRINTK("Could not find PTE entry for address %lx\n", addr);
        return GNTST_general_error;
    }

    /*
     * Check that the virtual address supplied is actually mapped to
     * frame.
     */
    if ( unlikely((_ol1e >> PAGE_SHIFT) != frame ))
    {
        DPRINTK("PTE entry %lx for address %lx doesn't match frame %lx\n",
                _ol1e, addr, frame);
        return GNTST_general_error;
    }

    /* Delete pagetable entry. */
    if ( unlikely(__put_user(0, (unsigned long *)pl1e)))
    {
        DPRINTK("Cannot delete PTE entry at %p.\n", (unsigned long *)pl1e);
        return GNTST_general_error;
    }
    
    return 0;
}


int do_update_va_mapping(unsigned long va, u64 val64,
                         unsigned long flags)
{
    l1_pgentry_t   val = l1e_from_intpte(val64);
    struct vcpu   *v   = current;
    struct domain *d   = v->domain;
    unsigned int   cpu = v->processor;
    unsigned long  vmask, bmap_ptr;
    cpumask_t      pmask;
    int            rc  = 0;

    perfc_incrc(calls_to_update_va);

    if ( unlikely(!__addr_ok(va) && !shadow_mode_external(d)) )
        return -EINVAL;

    LOCK_BIGLOCK(d);

    cleanup_writable_pagetable(d);

    if ( unlikely(shadow_mode_enabled(d)) )
        check_pagetable(v, "pre-va"); /* debug */

    if ( unlikely(!mod_l1_entry(&linear_pg_table[l1_linear_offset(va)],
                                val)) )
        rc = -EINVAL;

    if ( likely(rc == 0) && unlikely(shadow_mode_enabled(d)) )
    {
        if ( unlikely(percpu_info[cpu].foreign &&
                      (shadow_mode_translate(d) ||
                       shadow_mode_translate(percpu_info[cpu].foreign))) )
        {
            /*
             * The foreign domain's pfn's are in a different namespace. There's
             * not enough information in just a gpte to figure out how to
             * (re-)shadow this entry.
             */
            domain_crash();
        }
    
        rc = shadow_do_update_va_mapping(va, val, v);

        check_pagetable(v, "post-va"); /* debug */
    }

    switch ( flags & UVMF_FLUSHTYPE_MASK )
    {
    case UVMF_TLB_FLUSH:
        switch ( (bmap_ptr = flags & ~UVMF_FLUSHTYPE_MASK) )
        {
        case UVMF_LOCAL:
            if ( unlikely(shadow_mode_enabled(d)) )
                shadow_sync_all(d);
            local_flush_tlb();
            break;
        case UVMF_ALL:
            flush_tlb_mask(d->cpumask);
            break;
        default:
            if ( unlikely(get_user(vmask, (unsigned long *)bmap_ptr)) )
                rc = -EFAULT;
            pmask = vcpumask_to_pcpumask(d, vmask);
            cpus_and(pmask, pmask, d->cpumask);
            flush_tlb_mask(pmask);
            break;
        }
        break;

    case UVMF_INVLPG:
        switch ( (bmap_ptr = flags & ~UVMF_FLUSHTYPE_MASK) )
        {
        case UVMF_LOCAL:
            if ( unlikely(shadow_mode_enabled(d)) )
                shadow_invlpg(current, va);
            local_flush_tlb_one(va);
            break;
        case UVMF_ALL:
            flush_tlb_one_mask(d->cpumask, va);
            break;
        default:
            if ( unlikely(get_user(vmask, (unsigned long *)bmap_ptr)) )
                rc = -EFAULT;
            pmask = vcpumask_to_pcpumask(d, vmask);
            cpus_and(pmask, pmask, d->cpumask);
            flush_tlb_one_mask(pmask, va);
            break;
        }
        break;
    }

    process_deferred_ops(cpu);
    
    UNLOCK_BIGLOCK(d);

    return rc;
}

int do_update_va_mapping_otherdomain(unsigned long va, u64 val64,
                                     unsigned long flags,
                                     domid_t domid)
{
    unsigned int cpu = smp_processor_id();
    struct domain *d;
    int rc;

    if ( unlikely(!IS_PRIV(current->domain)) )
        return -EPERM;

    percpu_info[cpu].foreign = d = find_domain_by_id(domid);
    if ( unlikely(d == NULL) )
    {
        MEM_LOG("Unknown domain '%u'", domid);
        return -ESRCH;
    }

    rc = do_update_va_mapping(va, val64, flags);

    return rc;
}



/*************************
 * Descriptor Tables
 */

void destroy_gdt(struct vcpu *v)
{
    int i;
    unsigned long pfn;

    v->arch.guest_context.gdt_ents = 0;
    for ( i = 0; i < FIRST_RESERVED_GDT_PAGE; i++ )
    {
        if ( (pfn = l1e_get_pfn(v->arch.perdomain_ptes[i])) != 0 )
            put_page_and_type(&frame_table[pfn]);
        v->arch.perdomain_ptes[i] = l1e_empty();
        v->arch.guest_context.gdt_frames[i] = 0;
    }
}


long set_gdt(struct vcpu *v, 
             unsigned long *frames,
             unsigned int entries)
{
    struct domain *d = v->domain;
    /* NB. There are 512 8-byte entries per GDT page. */
    int i, nr_pages = (entries + 511) / 512;
    unsigned long pfn;

    if ( entries > FIRST_RESERVED_GDT_ENTRY )
        return -EINVAL;
    
    shadow_sync_all(d);

    /* Check the pages in the new GDT. */
    for ( i = 0; i < nr_pages; i++ )
        if ( ((pfn = frames[i]) >= max_page) ||
             !get_page_and_type(&frame_table[pfn], d, PGT_gdt_page) )
            goto fail;

    /* Tear down the old GDT. */
    destroy_gdt(v);

    /* Install the new GDT. */
    v->arch.guest_context.gdt_ents = entries;
    for ( i = 0; i < nr_pages; i++ )
    {
        v->arch.guest_context.gdt_frames[i] = frames[i];
        v->arch.perdomain_ptes[i] =
            l1e_from_pfn(frames[i], __PAGE_HYPERVISOR);
    }

    return 0;

 fail:
    while ( i-- > 0 )
        put_page_and_type(&frame_table[frames[i]]);
    return -EINVAL;
}


long do_set_gdt(unsigned long *frame_list, unsigned int entries)
{
    int nr_pages = (entries + 511) / 512;
    unsigned long frames[16];
    long ret;

    /* Rechecked in set_gdt, but ensures a sane limit for copy_from_user(). */
    if ( entries > FIRST_RESERVED_GDT_ENTRY )
        return -EINVAL;
    
    if ( copy_from_user(frames, frame_list, nr_pages * sizeof(unsigned long)) )
        return -EFAULT;

    LOCK_BIGLOCK(current->domain);

    if ( (ret = set_gdt(current, frames, entries)) == 0 )
        local_flush_tlb();

    UNLOCK_BIGLOCK(current->domain);

    return ret;
}


long do_update_descriptor(unsigned long pa, u64 desc)
{
    struct domain *dom = current->domain;
    unsigned long gpfn = pa >> PAGE_SHIFT;
    unsigned long mfn;
    unsigned int  offset = (pa & ~PAGE_MASK) / sizeof(struct desc_struct);
    struct desc_struct *gdt_pent, d;
    struct pfn_info *page;
    long ret = -EINVAL;

    *(u64 *)&d = desc;

    LOCK_BIGLOCK(dom);

    if ( !VALID_MFN(mfn = __gpfn_to_mfn(dom, gpfn)) ||
         ((pa % sizeof(struct desc_struct)) != 0) ||
         (mfn >= max_page) ||
         !check_descriptor(&d) )
    {
        UNLOCK_BIGLOCK(dom);
        return -EINVAL;
    }

    page = &frame_table[mfn];
    if ( unlikely(!get_page(page, dom)) )
    {
        UNLOCK_BIGLOCK(dom);
        return -EINVAL;
    }

    /* Check if the given frame is in use in an unsafe context. */
    switch ( page->u.inuse.type_info & PGT_type_mask )
    {
    case PGT_gdt_page:
        if ( unlikely(!get_page_type(page, PGT_gdt_page)) )
            goto out;
        break;
    case PGT_ldt_page:
        if ( unlikely(!get_page_type(page, PGT_ldt_page)) )
            goto out;
        break;
    default:
        if ( unlikely(!get_page_type(page, PGT_writable_page)) )
            goto out;
        break;
    }

    if ( shadow_mode_enabled(dom) )
    {
        shadow_lock(dom);

        if ( shadow_mode_log_dirty(dom) )
            __mark_dirty(dom, mfn);

        if ( page_is_page_table(page) && !page_out_of_sync(page) )
            shadow_mark_mfn_out_of_sync(current, gpfn, mfn);
    }

    /* All is good so make the update. */
    gdt_pent = map_domain_page(mfn);
    memcpy(&gdt_pent[offset], &d, 8);
    unmap_domain_page(gdt_pent);

    if ( shadow_mode_enabled(dom) )
        shadow_unlock(dom);

    put_page_type(page);

    ret = 0; /* success */

 out:
    put_page(page);

    UNLOCK_BIGLOCK(dom);

    return ret;
}



/*************************
 * Writable Pagetables
 */

#ifdef VVERBOSE
int ptwr_debug = 0x0;
#define PTWR_PRINTK(_f, _a...) \
 do { if ( unlikely(ptwr_debug) ) printk( _f , ## _a ); } while ( 0 )
#define PTWR_PRINT_WHICH (which ? 'I' : 'A')
#else
#define PTWR_PRINTK(_f, _a...) ((void)0)
#endif


#ifdef PERF_ARRAYS

/**************** writeable pagetables profiling functions *****************/

#define ptwr_eip_buckets        256

int ptwr_eip_stat_threshold[] = {1, 10, 50, 100, L1_PAGETABLE_ENTRIES};

#define ptwr_eip_stat_thresholdN (sizeof(ptwr_eip_stat_threshold)/sizeof(int))

struct {
    unsigned long eip;
    domid_t       id;
    u32           val[ptwr_eip_stat_thresholdN];
} typedef ptwr_eip_stat_t;

ptwr_eip_stat_t ptwr_eip_stats[ptwr_eip_buckets];

static inline unsigned int ptwr_eip_stat_hash( unsigned long eip, domid_t id )
{
    return (((unsigned long) id) ^ eip ^ (eip>>8) ^ (eip>>16) ^ (eip>24)) % 
        ptwr_eip_buckets;
}

static void ptwr_eip_stat_inc(u32 *n)
{
    int i, j;

    if ( ++(*n) != 0 )
        return;

    *n = ~0;

    /* Re-scale all buckets. */
    for ( i = 0; i <ptwr_eip_buckets; i++ )
        for ( j = 0; j < ptwr_eip_stat_thresholdN; j++ )
            ptwr_eip_stats[i].val[j] >>= 1;
}

static void ptwr_eip_stat_update(unsigned long eip, domid_t id, int modified)
{
    int i, j, b;

    i = b = ptwr_eip_stat_hash(eip, id);

    do
    {
        if ( !ptwr_eip_stats[i].eip )
        {
            /* doesn't exist */
            ptwr_eip_stats[i].eip = eip;
            ptwr_eip_stats[i].id = id;
            memset(ptwr_eip_stats[i].val,0, sizeof(ptwr_eip_stats[i].val));
        }

        if ( ptwr_eip_stats[i].eip == eip )
        {
            for ( j = 0; j < ptwr_eip_stat_thresholdN; j++ )
                if ( modified <= ptwr_eip_stat_threshold[j] )
                    break;
            BUG_ON(j >= ptwr_eip_stat_thresholdN);
            ptwr_eip_stat_inc(&ptwr_eip_stats[i].val[j]);
            return;
        }

        i = (i+1) % ptwr_eip_buckets;
    }
    while ( i != b );
   
    printk("ptwr_eip_stat: too many EIPs in use!\n");
    
    ptwr_eip_stat_print();
    ptwr_eip_stat_reset();
}

void ptwr_eip_stat_reset(void)
{
    memset(ptwr_eip_stats, 0, sizeof(ptwr_eip_stats));
}

void ptwr_eip_stat_print(void)
{
    struct domain *e;
    domid_t d;
    int i, j;

    for_each_domain( e )
    {
        d = e->domain_id;

        for ( i = 0; i < ptwr_eip_buckets; i++ )
        {
            if ( ptwr_eip_stats[i].eip && ptwr_eip_stats[i].id != d )
                continue;

            printk("D %d  eip %08lx ",
                   ptwr_eip_stats[i].id, ptwr_eip_stats[i].eip);

            for ( j = 0; j < ptwr_eip_stat_thresholdN; j++ )
                printk("<=%u %4u \t",
                       ptwr_eip_stat_threshold[j],
                       ptwr_eip_stats[i].val[j]);
            printk("\n");
        }
    }
}

#else /* PERF_ARRAYS */

#define ptwr_eip_stat_update(eip, id, modified) ((void)0)

#endif

/*******************************************************************/

/* Re-validate a given p.t. page, given its prior snapshot */
int revalidate_l1(
    struct domain *d, l1_pgentry_t *l1page, l1_pgentry_t *snapshot)
{
    l1_pgentry_t ol1e, nl1e;
    int modified = 0, i;

    for ( i = 0; i < L1_PAGETABLE_ENTRIES; i++ )
    {
        ol1e = snapshot[i];
        nl1e = l1page[i];

        if ( likely(l1e_get_intpte(ol1e) == l1e_get_intpte(nl1e)) )
            continue;

        /* Update number of entries modified. */
        modified++;

        /*
         * Fast path for PTEs that have merely been write-protected
         * (e.g., during a Unix fork()). A strict reduction in privilege.
         */
        if ( likely(l1e_get_intpte(ol1e) == (l1e_get_intpte(nl1e)|_PAGE_RW)) )
        {
            if ( likely(l1e_get_flags(nl1e) & _PAGE_PRESENT) )
                put_page_type(&frame_table[l1e_get_pfn(nl1e)]);
            continue;
        }

        if ( unlikely(!get_page_from_l1e(nl1e, d)) )
        {
            MEM_LOG("ptwr: Could not re-validate l1 page\n");
            /*
             * Make the remaining p.t's consistent before crashing, so the
             * reference counts are correct.
             */
            memcpy(&l1page[i], &snapshot[i],
                   (L1_PAGETABLE_ENTRIES - i) * sizeof(l1_pgentry_t));
            domain_crash();
            break;
        }
        
        put_page_from_l1e(ol1e, d);
    }

    return modified;
}


/* Flush the given writable p.t. page and write-protect it again. */
void ptwr_flush(struct domain *d, const int which)
{
    unsigned long l1va;
    l1_pgentry_t  *pl1e, pte, *ptep;
    l2_pgentry_t  *pl2e;
    unsigned int   modified;

#ifdef CONFIG_X86_64
    struct vcpu *v = current;
    extern void toggle_guest_mode(struct vcpu *);
    int user_mode = !(v->arch.flags & TF_kernel_mode);
#endif

    ASSERT(!shadow_mode_enabled(d));

    if ( unlikely(d->arch.ptwr[which].vcpu != current) )
        /* Don't use write_ptbase: it may switch to guest_user on x86/64! */
        write_cr3(pagetable_get_paddr(
            d->arch.ptwr[which].vcpu->arch.guest_table));
    else
        TOGGLE_MODE();

    l1va = d->arch.ptwr[which].l1va;
    ptep = (l1_pgentry_t *)&linear_pg_table[l1_linear_offset(l1va)];

    /*
     * STEP 1. Write-protect the p.t. page so no more updates can occur.
     */

    if ( unlikely(__get_user(pte.l1, &ptep->l1)) )
    {
        MEM_LOG("ptwr: Could not read pte at %p", ptep);
        /*
         * Really a bug. We could read this PTE during the initial fault,
         * and pagetables can't have changed meantime.
         */
        BUG();
    }
<<<<<<< HEAD
    PTWR_PRINTK("[%c] disconnected_l1va at %p is %"PRIpte"\n",
=======
    PTWR_PRINTK("[%c] disconnected_l1va at %p is %" PRIpte "\n",
>>>>>>> 880dbede
                PTWR_PRINT_WHICH, ptep, pte.l1);
    l1e_remove_flags(pte, _PAGE_RW);

    /* Write-protect the p.t. page in the guest page table. */
    if ( unlikely(__put_user(pte, ptep)) )
    {
        MEM_LOG("ptwr: Could not update pte at %p", ptep);
        /*
         * Really a bug. We could write this PTE during the initial fault,
         * and pagetables can't have changed meantime.
         */
        BUG();
    }

    /* Ensure that there are no stale writable mappings in any TLB. */
    /* NB. INVLPG is a serialising instruction: flushes pending updates. */
    flush_tlb_one_mask(d->cpumask, l1va);
<<<<<<< HEAD
    PTWR_PRINTK("[%c] disconnected_l1va at %p now %"PRIpte"\n",
=======
    PTWR_PRINTK("[%c] disconnected_l1va at %p now %" PRIpte "\n",
>>>>>>> 880dbede
                PTWR_PRINT_WHICH, ptep, pte.l1);

    /*
     * STEP 2. Validate any modified PTEs.
     */

    pl1e = d->arch.ptwr[which].pl1e;
    modified = revalidate_l1(d, pl1e, d->arch.ptwr[which].page);
    unmap_domain_page(pl1e);
    perfc_incr_histo(wpt_updates, modified, PT_UPDATES);
    ptwr_eip_stat_update(  d->arch.ptwr[which].eip, d->domain_id, modified);
    d->arch.ptwr[which].prev_nr_updates  = modified;

    /*
     * STEP 3. Reattach the L1 p.t. page into the current address space.
     */

    if ( which == PTWR_PT_ACTIVE )
    {
        pl2e = &__linear_l2_table[d->arch.ptwr[which].l2_idx];
        l2e_add_flags(*pl2e, _PAGE_PRESENT); 
    }

    /*
     * STEP 4. Final tidy-up.
     */

    d->arch.ptwr[which].l1va = 0;

    if ( unlikely(d->arch.ptwr[which].vcpu != current) )
        write_ptbase(current);
    else 
        TOGGLE_MODE();
}

static int ptwr_emulated_update(
    unsigned long addr,
    physaddr_t old,
    physaddr_t val,
    unsigned int bytes,
    unsigned int do_cmpxchg)
{
    unsigned long pfn;
    struct pfn_info *page;
    l1_pgentry_t pte, ol1e, nl1e, *pl1e;
    struct domain *d = current->domain;

    /* Aligned access only, thank you. */
    if ( !access_ok(addr, bytes) || ((addr & (bytes-1)) != 0) )
    {
        MEM_LOG("ptwr_emulate: Unaligned or bad size ptwr access (%d, %lx)\n",
                bytes, addr);
        return X86EMUL_UNHANDLEABLE;
    }

    /* Turn a sub-word access into a full-word access. */
    if (bytes != sizeof(physaddr_t))
    {
        int           rc;
        physaddr_t    full;
        unsigned int  offset = addr & (sizeof(physaddr_t)-1);

        /* Align address; read full word. */
        addr &= ~(sizeof(physaddr_t)-1);
        if ( (rc = x86_emulate_read_std(addr, (unsigned long *)&full,
                                        sizeof(physaddr_t))) )
            return rc; 
        /* Mask out bits provided by caller. */
        full &= ~((((physaddr_t)1 << (bytes*8)) - 1) << (offset*8));
        /* Shift the caller value and OR in the missing bits. */
        val  &= (((physaddr_t)1 << (bytes*8)) - 1);
        val <<= (offset)*8;
        val  |= full;
    }

    /* Read the PTE that maps the page being updated. */
    if (__copy_from_user(&pte, &linear_pg_table[l1_linear_offset(addr)],
                         sizeof(pte)))
    {
        MEM_LOG("ptwr_emulate: Cannot read thru linear_pg_table\n");
        return X86EMUL_UNHANDLEABLE;
    }

    pfn  = l1e_get_pfn(pte);
    page = &frame_table[pfn];

    /* We are looking only for read-only mappings of p.t. pages. */
    if ( ((l1e_get_flags(pte) & (_PAGE_RW|_PAGE_PRESENT)) != _PAGE_PRESENT) ||
         ((page->u.inuse.type_info & PGT_type_mask) != PGT_l1_page_table) ||
         (page_get_owner(page) != d) )
    {
        MEM_LOG("ptwr_emulate: Page is mistyped or bad pte "
                "(%lx, %" PRtype_info ")\n",
                l1e_get_pfn(pte), page->u.inuse.type_info);
        return X86EMUL_UNHANDLEABLE;
    }

    /* Check the new PTE. */
    nl1e = l1e_from_intpte(val);
    if ( unlikely(!get_page_from_l1e(nl1e, d)) )
        return X86EMUL_UNHANDLEABLE;

    /* Checked successfully: do the update (write or cmpxchg). */
    pl1e = map_domain_page(page_to_pfn(page));
    pl1e = (l1_pgentry_t *)((unsigned long)pl1e + (addr & ~PAGE_MASK));
    if ( do_cmpxchg )
    {
        ol1e = l1e_from_intpte(old);
        if ( cmpxchg((unsigned long *)pl1e, old, val) != old )
        {
            unmap_domain_page(pl1e);
            put_page_from_l1e(nl1e, d);
            return X86EMUL_CMPXCHG_FAILED;
        }
    }
    else
    {
        ol1e  = *pl1e;
        *pl1e = nl1e;
    }
    unmap_domain_page(pl1e);

    /* Finally, drop the old PTE. */
    put_page_from_l1e(ol1e, d);

    return X86EMUL_CONTINUE;
}

static int ptwr_emulated_write(
    unsigned long addr,
    unsigned long val,
    unsigned int bytes)
{
    return ptwr_emulated_update(addr, 0, val, bytes, 0);
}

static int ptwr_emulated_cmpxchg(
    unsigned long addr,
    unsigned long old,
    unsigned long new,
    unsigned int bytes)
{
    return ptwr_emulated_update(addr, old, new, bytes, 1);
}

static int ptwr_emulated_cmpxchg8b(
    unsigned long addr,
    unsigned long old,
    unsigned long old_hi,
    unsigned long new,
    unsigned long new_hi)
{
    return ptwr_emulated_update(
        addr, ((u64)old_hi << 32) | old, ((u64)new_hi << 32) | new, 8, 1);
}

static struct x86_mem_emulator ptwr_mem_emulator = {
    .read_std           = x86_emulate_read_std,
    .write_std          = x86_emulate_write_std,
    .read_emulated      = x86_emulate_read_std,
    .write_emulated     = ptwr_emulated_write,
    .cmpxchg_emulated   = ptwr_emulated_cmpxchg,
    .cmpxchg8b_emulated = ptwr_emulated_cmpxchg8b
};

/* Write page fault handler: check if guest is trying to modify a PTE. */
int ptwr_do_page_fault(struct domain *d, unsigned long addr, 
                       struct cpu_user_regs *regs)
{
    unsigned long    pfn;
    struct pfn_info *page;
    l1_pgentry_t     pte;
    l2_pgentry_t    *pl2e, l2e;
    int              which;
    unsigned long    l2_idx;

    if ( unlikely(shadow_mode_enabled(d)) )
        return 0;

    /*
     * Attempt to read the PTE that maps the VA being accessed. By checking for
     * PDE validity in the L2 we avoid many expensive fixups in __get_user().
     */
    if ( !(l2e_get_flags(__linear_l2_table[l2_linear_offset(addr)]) &
           _PAGE_PRESENT) ||
         __copy_from_user(&pte,&linear_pg_table[l1_linear_offset(addr)],
                          sizeof(pte)) )
    {
        return 0;
    }

    pfn  = l1e_get_pfn(pte);
    page = &frame_table[pfn];

    /* We are looking only for read-only mappings of p.t. pages. */
    if ( ((l1e_get_flags(pte) & (_PAGE_RW|_PAGE_PRESENT)) != _PAGE_PRESENT) ||
         ((page->u.inuse.type_info & PGT_type_mask) != PGT_l1_page_table) ||
         ((page->u.inuse.type_info & PGT_count_mask) == 0) ||
         (page_get_owner(page) != d) )
    {
        return 0;
    }

#if 0 /* Leave this in as useful for debugging */ 
    goto emulate; 
#endif

    /* Get the L2 index at which this L1 p.t. is always mapped. */
    l2_idx = page->u.inuse.type_info & PGT_va_mask;
    if ( unlikely(l2_idx >= PGT_va_unknown) )
        goto emulate; /* Urk! This L1 is mapped in multiple L2 slots! */
    l2_idx >>= PGT_va_shift;

    if ( unlikely(l2_idx == l2_linear_offset(addr)) )
        goto emulate; /* Urk! Pagetable maps itself! */

    /*
     * Is the L1 p.t. mapped into the current address space? If so we call it
     * an ACTIVE p.t., otherwise it is INACTIVE.
     */
    pl2e = &__linear_l2_table[l2_idx];
    which = PTWR_PT_INACTIVE;

    if ( (__get_user(l2e.l2, &pl2e->l2) == 0) && (l2e_get_pfn(l2e) == pfn) )
    {
        /*
         * Check the PRESENT bit to set ACTIVE mode.
         * If the PRESENT bit is clear, we may be conflicting with the current 
         * ACTIVE p.t. (it may be the same p.t. mapped at another virt addr).
         * The ptwr_flush call below will restore the PRESENT bit.
         */
        if ( likely(l2e_get_flags(l2e) & _PAGE_PRESENT) ||
             (d->arch.ptwr[PTWR_PT_ACTIVE].l1va &&
              (l2_idx == d->arch.ptwr[PTWR_PT_ACTIVE].l2_idx)) )
            which = PTWR_PT_ACTIVE;
    }

    /*
     * If this is a multi-processor guest then ensure that the page is hooked
     * into at most one L2 table, which must be the one running on this VCPU.
     */
    if ( (d->vcpu[0]->next_in_list != NULL) &&
         ((page->u.inuse.type_info & PGT_count_mask) != 
          (!!(page->u.inuse.type_info & PGT_pinned) +
           (which == PTWR_PT_ACTIVE))) )
    {
        /* Could be conflicting writable mappings from other VCPUs. */
        cleanup_writable_pagetable(d);
        goto emulate;
    }

    PTWR_PRINTK("[%c] page_fault on l1 pt at va %lx, pt for %08lx, "
                "pfn %lx\n", PTWR_PRINT_WHICH,
                addr, l2_idx << L2_PAGETABLE_SHIFT, pfn);
    
    /*
     * We only allow one ACTIVE and one INACTIVE p.t. to be updated at at 
     * time. If there is already one, we must flush it out.
     */
    if ( d->arch.ptwr[which].l1va )
        ptwr_flush(d, which);

    /*
     * If last batch made no updates then we are probably stuck. Emulate this 
     * update to ensure we make progress.
     */
    if ( d->arch.ptwr[which].prev_nr_updates == 0 )
    {
        /* Ensure that we don't get stuck in an emulation-only rut. */
        d->arch.ptwr[which].prev_nr_updates = 1;
        goto emulate;
    }

    d->arch.ptwr[which].l1va   = addr | 1;
    d->arch.ptwr[which].l2_idx = l2_idx;
    d->arch.ptwr[which].vcpu   = current;

#ifdef PERF_ARRAYS
    d->arch.ptwr[which].eip    = regs->eip;
#endif

    /* For safety, disconnect the L1 p.t. page from current space. */
    if ( which == PTWR_PT_ACTIVE )
    {
        l2e_remove_flags(*pl2e, _PAGE_PRESENT);
        flush_tlb_mask(d->cpumask);
    }
    
    /* Temporarily map the L1 page, and make a copy of it. */
    d->arch.ptwr[which].pl1e = map_domain_page(pfn);
    memcpy(d->arch.ptwr[which].page,
           d->arch.ptwr[which].pl1e,
           L1_PAGETABLE_ENTRIES * sizeof(l1_pgentry_t));
    
    /* Finally, make the p.t. page writable by the guest OS. */
    l1e_add_flags(pte, _PAGE_RW);
    if ( unlikely(__copy_to_user(&linear_pg_table[l1_linear_offset(addr)],
                                 &pte, sizeof(pte))) )
    {
        MEM_LOG("ptwr: Could not update pte at %p", (unsigned long *)
                &linear_pg_table[l1_linear_offset(addr)]);
        /* Toss the writable pagetable state and crash. */
        unmap_domain_page(d->arch.ptwr[which].pl1e);
        d->arch.ptwr[which].l1va = 0;
        domain_crash();
        return 0;
    }
    
    return EXCRET_fault_fixed;

 emulate:
    if ( x86_emulate_memop(guest_cpu_user_regs(), addr,
                           &ptwr_mem_emulator, BITS_PER_LONG/8) )
        return 0;
    perfc_incrc(ptwr_emulations);
    return EXCRET_fault_fixed;
}

int ptwr_init(struct domain *d)
{
    void *x = alloc_xenheap_page();
    void *y = alloc_xenheap_page();

    if ( (x == NULL) || (y == NULL) )
    {
        if ( x != NULL )
            free_xenheap_page(x);
        if ( y != NULL )
            free_xenheap_page(y);
        return -ENOMEM;
    }

    d->arch.ptwr[PTWR_PT_ACTIVE].page   = x;
    d->arch.ptwr[PTWR_PT_INACTIVE].page = y;

    return 0;
}

void ptwr_destroy(struct domain *d)
{
    cleanup_writable_pagetable(d);
    free_xenheap_page(d->arch.ptwr[PTWR_PT_ACTIVE].page);
    free_xenheap_page(d->arch.ptwr[PTWR_PT_INACTIVE].page);
}

void cleanup_writable_pagetable(struct domain *d)
{
    if ( unlikely(!VM_ASSIST(d, VMASST_TYPE_writable_pagetables)) )
        return;

    if ( unlikely(shadow_mode_enabled(d)) )
    {
        shadow_sync_all(d);
    }
    else
    {
        if ( d->arch.ptwr[PTWR_PT_ACTIVE].l1va )
            ptwr_flush(d, PTWR_PT_ACTIVE);
        if ( d->arch.ptwr[PTWR_PT_INACTIVE].l1va )
            ptwr_flush(d, PTWR_PT_INACTIVE);
    }
}

int map_pages_to_xen(
    unsigned long virt,
    unsigned long pfn,
    unsigned long nr_pfns,
    unsigned long flags)
{
    l2_pgentry_t *pl2e, ol2e;
    l1_pgentry_t *pl1e, ol1e;
    unsigned int  i;

    unsigned int  map_small_pages = !!(flags & MAP_SMALL_PAGES);
    flags &= ~MAP_SMALL_PAGES;

    while ( nr_pfns != 0 )
    {
        pl2e = virt_to_xen_l2e(virt);

        if ( ((((virt>>PAGE_SHIFT) | pfn) & ((1<<PAGETABLE_ORDER)-1)) == 0) &&
             (nr_pfns >= (1<<PAGETABLE_ORDER)) &&
             !map_small_pages )
        {
            /* Super-page mapping. */
            ol2e  = *pl2e;
            *pl2e = l2e_from_pfn(pfn, flags|_PAGE_PSE);

            if ( (l2e_get_flags(ol2e) & _PAGE_PRESENT) )
            {
                local_flush_tlb_pge();
                if ( !(l2e_get_flags(ol2e) & _PAGE_PSE) )
                    free_xen_pagetable(l2e_get_page(*pl2e));
            }

            virt    += 1UL << L2_PAGETABLE_SHIFT;
            pfn     += 1UL << PAGETABLE_ORDER;
            nr_pfns -= 1UL << PAGETABLE_ORDER;
        }
        else
        {
            /* Normal page mapping. */
            if ( !(l2e_get_flags(*pl2e) & _PAGE_PRESENT) )
            {
                pl1e = page_to_virt(alloc_xen_pagetable());
                clear_page(pl1e);
                *pl2e = l2e_from_page(virt_to_page(pl1e), __PAGE_HYPERVISOR);
            }
            else if ( l2e_get_flags(*pl2e) & _PAGE_PSE )
            {
                pl1e = page_to_virt(alloc_xen_pagetable());
                for ( i = 0; i < L1_PAGETABLE_ENTRIES; i++ )
                    pl1e[i] = l1e_from_pfn(
                        l2e_get_pfn(*pl2e) + i,
                        l2e_get_flags(*pl2e) & ~_PAGE_PSE);
                *pl2e = l2e_from_page(virt_to_page(pl1e), __PAGE_HYPERVISOR);
                local_flush_tlb_pge();
            }

            pl1e  = l2e_to_l1e(*pl2e) + l1_table_offset(virt);
            ol1e  = *pl1e;
            *pl1e = l1e_from_pfn(pfn, flags);
            if ( (l1e_get_flags(ol1e) & _PAGE_PRESENT) )
                local_flush_tlb_one(virt);

            virt    += 1UL << L1_PAGETABLE_SHIFT;
            pfn     += 1UL;
            nr_pfns -= 1UL;
        }
    }

    return 0;
}

void __set_fixmap(
    enum fixed_addresses idx, unsigned long p, unsigned long flags)
{
    if ( unlikely(idx >= __end_of_fixed_addresses) )
        BUG();
    map_pages_to_xen(fix_to_virt(idx), p >> PAGE_SHIFT, 1, flags);
}

#ifdef MEMORY_GUARD

void memguard_init(void)
{
    map_pages_to_xen(
        PAGE_OFFSET, 0, xenheap_phys_end >> PAGE_SHIFT,
        __PAGE_HYPERVISOR|MAP_SMALL_PAGES);
}

static void __memguard_change_range(void *p, unsigned long l, int guard)
{
    unsigned long _p = (unsigned long)p;
    unsigned long _l = (unsigned long)l;
    unsigned long flags = __PAGE_HYPERVISOR | MAP_SMALL_PAGES;

    /* Ensure we are dealing with a page-aligned whole number of pages. */
    ASSERT((_p&PAGE_MASK) != 0);
    ASSERT((_l&PAGE_MASK) != 0);
    ASSERT((_p&~PAGE_MASK) == 0);
    ASSERT((_l&~PAGE_MASK) == 0);

    if ( guard )
        flags &= ~_PAGE_PRESENT;

    map_pages_to_xen(
        _p, virt_to_phys(p) >> PAGE_SHIFT, _l >> PAGE_SHIFT, flags);
}

void memguard_guard_range(void *p, unsigned long l)
{
    __memguard_change_range(p, l, 1);
}

void memguard_unguard_range(void *p, unsigned long l)
{
    __memguard_change_range(p, l, 0);
}

#endif

/*
 * Local variables:
 * mode: C
 * c-set-style: "BSD"
 * c-basic-offset: 4
 * tab-width: 4
 * indent-tabs-mode: nil
 * End:
 */<|MERGE_RESOLUTION|>--- conflicted
+++ resolved
@@ -2984,11 +2984,7 @@
          */
         BUG();
     }
-<<<<<<< HEAD
     PTWR_PRINTK("[%c] disconnected_l1va at %p is %"PRIpte"\n",
-=======
-    PTWR_PRINTK("[%c] disconnected_l1va at %p is %" PRIpte "\n",
->>>>>>> 880dbede
                 PTWR_PRINT_WHICH, ptep, pte.l1);
     l1e_remove_flags(pte, _PAGE_RW);
 
@@ -3006,11 +3002,7 @@
     /* Ensure that there are no stale writable mappings in any TLB. */
     /* NB. INVLPG is a serialising instruction: flushes pending updates. */
     flush_tlb_one_mask(d->cpumask, l1va);
-<<<<<<< HEAD
     PTWR_PRINTK("[%c] disconnected_l1va at %p now %"PRIpte"\n",
-=======
-    PTWR_PRINTK("[%c] disconnected_l1va at %p now %" PRIpte "\n",
->>>>>>> 880dbede
                 PTWR_PRINT_WHICH, ptep, pte.l1);
 
     /*
