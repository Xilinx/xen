--- conflicted
+++ resolved
@@ -778,12 +778,12 @@
     shadow_mode_disable(d);
 
     /* Drop the in-use reference to the page-table base. */
-<<<<<<< HEAD
     for_each_exec_domain ( d, ed )
     {
         if ( pagetable_val(ed->arch.pagetable) != 0 )
             put_page_and_type(&frame_table[pagetable_val(ed->arch.pagetable) >>
                                            PAGE_SHIFT]);
+        ed->arch.pagetable = mk_pagetable(0);
     }
 
 #ifdef CONFIG_VMX
@@ -791,14 +791,6 @@
         for_each_exec_domain ( d, ed )
             vmx_domain_relinquish_memory(ed);
 #endif
-=======
-    if ( pagetable_val(d->mm.pagetable) != 0 )
-    {
-        put_page_and_type(&frame_table[pagetable_val(d->mm.pagetable) >>
-                                      PAGE_SHIFT]);
-	d->mm.pagetable = mk_pagetable(0);
-    }
->>>>>>> 2a0b261c
 
     /*
      * Relinquish GDT mappings. No need for explicit unmapping of the LDT as 
